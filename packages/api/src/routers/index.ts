import { z } from 'zod'
import { router, publicProcedure, protectedProcedure, adminProcedure, createRbacProcedure } from '../trpc'
import { auditRouter } from './audit'
import { batchRouter } from './batch'
import { healthRouter } from './health'
import { inventoryRouter } from './inventory'
import { invoiceNumberRouter } from './invoiceNumber'
import { pressRunRouter } from './pressRun'
import { reportsRouter } from './reports'
import { varietiesRouter } from './varieties'
import { vendorRouter } from './vendor'
import { vendorVarietyRouter } from './vendorVariety'
import { additivePurchasesRouter } from './additivePurchases'
import { baseFruitPurchasesRouter } from './baseFruitPurchases'
import { juicePurchasesRouter } from './juicePurchases'
import { packagingPurchasesRouter } from './packagingPurchases'
import { additiveVarietiesRouter } from './additiveVarieties'
import { juiceVarietiesRouter } from './juiceVarieties'
import { packagingVarietiesRouter } from './packagingVarieties'
import { packagingRouter } from './packaging'
import {
  db,
  vendors,
  basefruitPurchases,
  basefruitPurchaseItems,
  additivePurchases,
  additivePurchaseItems,
  juicePurchases,
  juicePurchaseItems,
  packagingPurchases,
  packagingPurchaseItems,
  pressRuns,
  pressItems,
  batches,
  batchCompositions,
  batchMeasurements,
  batchTransfers,
  packages,
  inventory,
  inventoryTransactions,
  vessels,
  baseFruitVarieties,
  auditLog,
  applePressRuns,
  applePressRunLoads,
  users
} from 'db'
import { eq, and, desc, asc, sql, isNull, ne, or, aliasedTable, inArray } from 'drizzle-orm'
import { TRPCError } from '@trpc/server'
import { publishCreateEvent, publishUpdateEvent, publishDeleteEvent, bushelsToKg } from 'lib'

export const appRouter = router({
  // Basic health check
  ping: publicProcedure.query(() => {
    return { ok: true }
  }),

  // Protected procedure that requires authentication
  profile: protectedProcedure.query(({ ctx }) => {
    return {
      user: ctx.session?.user,
      message: 'This is a protected route'
    }
  }),

  // Admin-only procedure
  adminInfo: adminProcedure.query(({ ctx }) => {
    return {
      user: ctx.session?.user,
      message: 'This is an admin-only route',
      timestamp: new Date().toISOString()
    }
  }),

  // Vendor management with proper RBAC and audit logging
  vendor: vendorRouter,

  // DEPRECATED: Old inline vendor router - keeping temporarily for reference
  vendorOld: router({
    list: publicProcedure.query(async () => {
      try {
        const vendorList = await db
          .select()
          .from(vendors)
          .where(eq(vendors.isActive, true))
          .orderBy(vendors.name)

        return {
          vendors: vendorList,
          count: vendorList.length,
        }
      } catch (error) {
        console.error('Error listing vendors:', error)
        throw new TRPCError({
          code: 'INTERNAL_SERVER_ERROR',
          message: 'Failed to list vendors'
        })
      }
    }),

    create: createRbacProcedure('create', 'vendor')
      .input(z.object({
        name: z.string().min(1, 'Name is required'),
        contactEmail: z.string().email().optional().or(z.literal("")),
        contactPhone: z.string().optional(),
        address: z.string().optional(),
      }))
      .mutation(async ({ input, ctx }) => {
        try {
          // Build contactInfo object
          const contactInfo: any = {}
          if (input.contactEmail) contactInfo.email = input.contactEmail
          if (input.contactPhone) contactInfo.phone = input.contactPhone
          if (input.address) contactInfo.address = input.address

          const newVendor = await db
            .insert(vendors)
            .values({
              name: input.name,
              contactInfo: Object.keys(contactInfo).length > 0 ? contactInfo : null,
              createdAt: new Date(),
              updatedAt: new Date(),
            })
            .returning()

          // Audit logging
          await db.insert(auditLog).values({
            tableName: 'vendors',
            recordId: newVendor[0].id,
            operation: 'create',
            newData: { vendorId: newVendor[0].id, vendorName: input.name },
            changedBy: ctx.session?.user?.id,
          })

          return {
            success: true,
            vendor: newVendor[0],
            message: `Vendor "${input.name}" created successfully`,
          }
        } catch (error) {
          console.error('Error creating vendor:', error)
          throw new TRPCError({
            code: 'INTERNAL_SERVER_ERROR',
            message: 'Failed to create vendor'
          })
        }
      }),

    delete: createRbacProcedure('delete', 'vendor')
      .input(z.object({ id: z.string().uuid() }))
      .mutation(async ({ input, ctx }) => {
        try {
          const existing = await db
            .select()
            .from(vendors)
            .where(eq(vendors.id, input.id))
            .limit(1)

          if (!existing.length) {
            throw new TRPCError({
              code: 'NOT_FOUND',
              message: 'Vendor not found'
            })
          }

          const deletedVendor = await db
            .update(vendors)
            .set({
              isActive: false,
              updatedAt: new Date(),
            })
            .where(eq(vendors.id, input.id))
            .returning()

          // Audit logging
          await db.insert(auditLog).values({
            tableName: 'vendors',
            recordId: input.id,
            operation: 'delete',
            oldData: existing[0],
            newData: { isActive: false },
            changedBy: ctx.session?.user?.id,
          })

          return {
            success: true,
            message: `Vendor "${existing[0].name}" deleted successfully`,
            vendor: deletedVendor[0],
          }
        } catch (error) {
          if (error instanceof TRPCError) throw error
          console.error('Error deleting vendor:', error)
          throw new TRPCError({
            code: 'INTERNAL_SERVER_ERROR',
            message: 'Failed to delete vendor'
          })
        }
      }),

    update: createRbacProcedure('update', 'vendor')
      .input(z.object({
        id: z.string().uuid(),
        name: z.string().min(1, 'Name is required'),
        contactEmail: z.string().email().optional().or(z.literal("")),
        contactPhone: z.string().optional(),
        address: z.string().optional(),
      }))
      .mutation(async ({ input, ctx }) => {
        try {
          const existing = await db
            .select()
            .from(vendors)
            .where(eq(vendors.id, input.id))
            .limit(1)

          if (!existing.length) {
            throw new TRPCError({
              code: 'NOT_FOUND',
              message: 'Vendor not found'
            })
          }

          // Build contactInfo object
          const contactInfo: any = {}
          if (input.contactEmail) contactInfo.email = input.contactEmail
          if (input.contactPhone) contactInfo.phone = input.contactPhone
          if (input.address) contactInfo.address = input.address

          const updatedVendor = await db
            .update(vendors)
            .set({
              name: input.name,
              contactInfo: Object.keys(contactInfo).length > 0 ? contactInfo : null,
              updatedAt: new Date(),
            })
            .where(eq(vendors.id, input.id))
            .returning()

          // Audit logging
          await db.insert(auditLog).values({
            tableName: 'vendors',
            recordId: input.id,
            operation: 'update',
            oldData: existing[0],
            newData: { name: input.name, contactInfo },
            changedBy: ctx.session?.user?.id,
          })

          return {
            success: true,
            vendor: updatedVendor[0],
            message: `Vendor "${input.name}" updated successfully`,
          }
        } catch (error) {
          if (error instanceof TRPCError) throw error
          console.error('Error updating vendor:', error)
          throw new TRPCError({
            code: 'INTERNAL_SERVER_ERROR',
            message: 'Failed to update vendor'
          })
        }
      })
  }),

  // Purchase management
  purchase: router({
    list: createRbacProcedure('list', 'purchase')
      .input(z.object({
        vendorId: z.string().uuid().optional(),
        startDate: z.date().or(z.string().transform(val => new Date(val))).optional(),
        endDate: z.date().or(z.string().transform(val => new Date(val))).optional(),
        limit: z.number().int().min(1).max(100).default(20),
        offset: z.number().int().min(0).default(0),
        sortBy: z.enum(['purchaseDate', 'vendorName', 'totalCost', 'createdAt']).default('purchaseDate'),
        sortOrder: z.enum(['asc', 'desc']).default('desc'),
      }))
      .query(async ({ input }) => {
        try {
          // Build WHERE conditions
          const conditions = [isNull(basefruitPurchases.deletedAt)]

          if (input.vendorId) {
            conditions.push(eq(basefruitPurchases.vendorId, input.vendorId))
          }

          if (input.startDate) {
            conditions.push(sql`${basefruitPurchases.purchaseDate} >= ${input.startDate.toISOString().split('T')[0]}`)
          }

          if (input.endDate) {
            conditions.push(sql`${basefruitPurchases.purchaseDate} <= ${input.endDate.toISOString().split('T')[0]}`)
          }

          // Build ORDER BY clause
          const sortColumn = {
            purchaseDate: basefruitPurchases.purchaseDate,
            vendorName: vendors.name,
            totalCost: basefruitPurchases.totalCost,
            createdAt: basefruitPurchases.createdAt,
          }[input.sortBy]

          const orderBy = input.sortOrder === 'asc' ? asc(sortColumn) : desc(sortColumn)

          // Get basefruitPurchases with pagination
          const purchaseList = await db
            .select({
              id: basefruitPurchases.id,
              vendorId: basefruitPurchases.vendorId,
              vendorName: vendors.name,
              purchaseDate: basefruitPurchases.purchaseDate,
              invoiceNumber: basefruitPurchases.invoiceNumber,
              totalCost: basefruitPurchases.totalCost,
              notes: basefruitPurchases.notes,
              createdAt: basefruitPurchases.createdAt,
            })
            .from(basefruitPurchases)
            .leftJoin(vendors, eq(basefruitPurchases.vendorId, vendors.id))
            .where(and(...conditions))
            .orderBy(orderBy, desc(basefruitPurchases.createdAt))
            .limit(input.limit)
            .offset(input.offset)

          // Get total count for pagination
          const totalCountResult = await db
            .select({ count: sql<number>`count(*)` })
            .from(basefruitPurchases)
            .leftJoin(vendors, eq(basefruitPurchases.vendorId, vendors.id))
            .where(and(...conditions))

          const totalCount = totalCountResult[0]?.count || 0

          // Get purchase items for each purchase to create item summary
          const basefruitPurchasesWithItems = await Promise.all(
            purchaseList.map(async (purchase) => {
              const items = await db
                .select({
                  id: basefruitPurchaseItems.id,
                  fruitVarietyId: basefruitPurchaseItems.fruitVarietyId,
                  varietyName: baseFruitVarieties.name,
                  originalQuantity: basefruitPurchaseItems.originalQuantity,
                  originalUnit: basefruitPurchaseItems.originalUnit,
                })
                .from(basefruitPurchaseItems)
                .leftJoin(baseFruitVarieties, eq(basefruitPurchaseItems.fruitVarietyId, baseFruitVarieties.id))
                .where(eq(basefruitPurchaseItems.purchaseId, purchase.id))

              const itemsSummary = items.map(item =>
                `${item.originalQuantity} ${item.originalUnit} ${item.varietyName}`
              ).join(', ')

              return {
                ...purchase,
                itemsSummary,
                itemCount: items.length,
              }
            })
          )

          return {
            basefruitPurchases: basefruitPurchasesWithItems,
            pagination: {
              total: totalCount,
              limit: input.limit,
              offset: input.offset,
              hasMore: input.offset + basefruitPurchasesWithItems.length < totalCount,
            },
            count: basefruitPurchasesWithItems.length,
          }
        } catch (error) {
          console.error('Error listing basefruitPurchases:', error)
          throw new TRPCError({
            code: 'INTERNAL_SERVER_ERROR',
            message: 'Failed to list basefruitPurchases'
          })
        }
      }),

    create: createRbacProcedure('create', 'purchase')
      .input(z.object({
        vendorId: z.string().uuid('Invalid vendor ID'),
        purchaseDate: z.date().or(z.string().transform(val => new Date(val))),
        invoiceNumber: z.string().optional(),
        notes: z.string().optional(),
        items: z.array(z.object({
          fruitVarietyId: z.string().uuid('Invalid apple variety ID'),
          quantity: z.number().positive('Quantity must be positive'),
          unit: z.enum(['kg', 'lb', 'L', 'gal', 'bushel']),
          pricePerUnit: z.number().positive('Price per unit must be positive').optional(),
          harvestDate: z.date().or(z.string().transform(val => new Date(val))).optional(),
          notes: z.string().optional(),
        })).min(1, 'At least one item is required'),
      }))
      .mutation(async ({ input, ctx }) => {
        try {
          return await db.transaction(async (tx) => {
            // TODO: Re-enable vendor-variety validation after fixing imports
            // Validate vendor-variety relationships for all items
            // for (const item of input.items) {
            //   const isValidVariety = await ensureVendorVariety(input.vendorId, item.fruitVarietyId)
            //   if (!isValidVariety) {
            //     throw new TRPCError({
            //       code: 'BAD_REQUEST',
            //       message: 'This vendor is not configured for the selected variety. Please link the variety to the vendor first.'
            //     })
            //   }
            // }

            // Calculate total cost and convert units
            let totalCost = 0
            const processedItems = []

            for (const item of input.items) {
              // Handle nullable pricePerUnit for free apples
              const itemTotal = item.pricePerUnit ? item.quantity * item.pricePerUnit : 0
              totalCost += itemTotal

              // Store original values for traceability
              const originalUnit = item.unit
              const originalQuantity = item.quantity

              // Convert to canonical units (kg for weight, L for volume)
              let quantityKg: number | null = null
              let quantityL: number | null = null

              if (item.unit === 'kg') {
                quantityKg = item.quantity
              } else if (item.unit === 'lb') {
                quantityKg = item.quantity * 0.453592 // lb to kg
              } else if (item.unit === 'bushel') {
                quantityKg = bushelsToKg(item.quantity) // bushel to kg using utility
              } else if (item.unit === 'L') {
                quantityL = item.quantity
              } else if (item.unit === 'gal') {
                quantityL = item.quantity * 3.78541 // gal to L
              }

              processedItems.push({
                ...item,
                totalCost: itemTotal,
                quantityKg,
                quantityL,
                originalUnit,
                originalQuantity,
              })
            }

            // Auto-generate invoice number if not provided
            let finalInvoiceNumber = input.invoiceNumber
            let autoGenerated = false

            if (!input.invoiceNumber) {
              // Generate invoice number using the same logic as invoiceNumber router
              const dateStr = input.purchaseDate.toISOString().slice(0, 10).replace(/-/g, '')
              const startOfDay = new Date(input.purchaseDate)
              startOfDay.setHours(0, 0, 0, 0)
              const endOfDay = new Date(input.purchaseDate)
              endOfDay.setHours(23, 59, 59, 999)

              const maxSequenceResult = await tx
                .select({
                  maxInvoice: sql<string>`MAX(${basefruitPurchases.invoiceNumber})`
                })
                .from(basefruitPurchases)
                .where(
                  and(
                    eq(basefruitPurchases.vendorId, input.vendorId),
                    sql`${basefruitPurchases.purchaseDate} >= ${startOfDay}`,
                    sql`${basefruitPurchases.purchaseDate} <= ${endOfDay}`,
                    eq(basefruitPurchases.autoGeneratedInvoice, true),
                    sql`${basefruitPurchases.invoiceNumber} LIKE ${`${dateStr}-${input.vendorId}-%`}`
                  )
                )

              let nextSequence = 1
              if (maxSequenceResult[0]?.maxInvoice) {
                const parts = maxSequenceResult[0].maxInvoice.split('-')
                if (parts.length >= 7) { // Date + UUID (5 parts) + sequence = 7 parts minimum
                  const sequencePart = parts[parts.length - 1]
                  const currentSeq = parseInt(sequencePart, 10)
                  if (!isNaN(currentSeq)) {
                    nextSequence = currentSeq + 1
                  }
                }
              }

              const paddedSequence = nextSequence.toString().padStart(3, '0')
              finalInvoiceNumber = `${dateStr}-${input.vendorId}-${paddedSequence}`
              autoGenerated = true

              // Verify uniqueness
              const existingInvoice = await tx
                .select({ id: basefruitPurchases.id })
                .from(basefruitPurchases)
                .where(eq(basefruitPurchases.invoiceNumber, finalInvoiceNumber))
                .limit(1)

              if (existingInvoice.length > 0) {
                const retrySequence = (nextSequence + 1).toString().padStart(3, '0')
                finalInvoiceNumber = `${dateStr}-${input.vendorId}-${retrySequence}`
              }
            }

            // Create the purchase
            const newPurchase = await tx
              .insert(basefruitPurchases)
              .values({
                vendorId: input.vendorId,
                purchaseDate: input.purchaseDate,
                totalCost: totalCost.toString(),
                invoiceNumber: finalInvoiceNumber,
                autoGeneratedInvoice: autoGenerated,
                notes: input.notes,
                createdAt: new Date(),
                updatedAt: new Date(),
              })
              .returning()

            const purchaseId = newPurchase[0].id

            // Create purchase items
            const newItems = await tx
              .insert(basefruitPurchaseItems)
              .values(
                processedItems.map((item) => ({
                  purchaseId,
                  fruitVarietyId: item.fruitVarietyId,
                  quantity: item.quantity.toString(),
                  unit: item.unit,
                  pricePerUnit: item.pricePerUnit ? item.pricePerUnit.toString() : null,
                  totalCost: item.totalCost > 0 ? item.totalCost.toString() : null,
                  quantityKg: item.quantityKg?.toString(),
                  quantityL: item.quantityL?.toString(),
                  harvestDate: item.harvestDate ? item.harvestDate.toISOString().split('T')[0] : null,
                  originalUnit: item.originalUnit,
                  originalQuantity: item.originalQuantity.toString(),
                  notes: item.notes,
                  createdAt: new Date(),
                  updatedAt: new Date(),
                }))
              )
              .returning()

            // Publish audit events
            await publishCreateEvent(
              'basefruitPurchases',
              purchaseId,
              { purchaseId, vendorId: input.vendorId, totalCost, itemCount: input.items.length },
              ctx.session?.user?.id,
              'Purchase created via API'
            )

            for (const item of newItems) {
              await publishCreateEvent(
                'purchase_items',
                item.id,
                { itemId: item.id, purchaseId, fruitVarietyId: item.fruitVarietyId },
                ctx.session?.user?.id,
                'Purchase item created via API'
              )
            }

            return {
              success: true,
              purchase: newPurchase[0],
              items: newItems,
              message: `Purchase created with ${newItems.length} items`,
            }
          })
        } catch (error) {
          console.error('Error creating purchase:', error)
          throw new TRPCError({
            code: 'INTERNAL_SERVER_ERROR',
            message: 'Failed to create purchase'
          })
        }
      }),

    getById: createRbacProcedure('read', 'purchase')
      .input(z.object({ id: z.string().uuid() }))
      .query(async ({ input }) => {
        try {
          const purchase = await db
            .select()
            .from(basefruitPurchases)
            .where(and(eq(basefruitPurchases.id, input.id), isNull(basefruitPurchases.deletedAt)))
            .limit(1)

          if (!purchase.length) {
            throw new TRPCError({
              code: 'NOT_FOUND',
              message: 'Purchase not found'
            })
          }

          const items = await db
            .select()
            .from(basefruitPurchaseItems)
            .where(and(eq(basefruitPurchaseItems.purchaseId, input.id), isNull(basefruitPurchaseItems.deletedAt)))

          return {
            purchase: purchase[0],
            items,
          }
        } catch (error) {
          if (error instanceof TRPCError) throw error
          console.error('Error getting purchase:', error)
          throw new TRPCError({
            code: 'INTERNAL_SERVER_ERROR',
            message: 'Failed to get purchase'
          })
        }
      }),

    update: createRbacProcedure('update', 'purchase')
      .input(z.object({
        id: z.string().uuid(),
        vendorId: z.string().uuid('Invalid vendor ID').optional(),
        purchaseDate: z.date().or(z.string().transform(val => new Date(val))).optional(),
        invoiceNumber: z.string().optional(),
        notes: z.string().optional(),
        items: z.array(z.object({
          id: z.string().uuid().optional(), // For existing items
          fruitVarietyId: z.string().uuid('Invalid apple variety ID'),
          quantity: z.number().positive('Quantity must be positive'),
          unit: z.enum(['kg', 'lb', 'L', 'gal', 'bushel']),
          pricePerUnit: z.number().positive('Price per unit must be positive').optional(),
          harvestDate: z.date().or(z.string().transform(val => new Date(val))).optional(),
          notes: z.string().optional(),
        })).min(1, 'At least one item is required').optional(),
      }))
      .mutation(async ({ input, ctx }) => {
        try {
          const existingPurchase = await db
            .select()
            .from(basefruitPurchases)
            .where(and(eq(basefruitPurchases.id, input.id), isNull(basefruitPurchases.deletedAt)))

          if (!existingPurchase.length) {
            throw new TRPCError({
              code: 'NOT_FOUND',
              message: 'Purchase not found'
            })
          }

          return await db.transaction(async (tx) => {
            // Update purchase if fields provided
            if (input.vendorId || input.purchaseDate || input.invoiceNumber !== undefined || input.notes !== undefined) {
              const updateData: any = {}
              if (input.vendorId) updateData.vendorId = input.vendorId
              if (input.purchaseDate) updateData.purchaseDate = input.purchaseDate
              if (input.invoiceNumber !== undefined) updateData.invoiceNumber = input.invoiceNumber
              if (input.notes !== undefined) updateData.notes = input.notes

              await tx
                .update(basefruitPurchases)
                .set(updateData)
                .where(eq(basefruitPurchases.id, input.id))
            }

            // Update items if provided
            if (input.items) {
              // TODO: Re-enable vendor-variety validation after fixing imports
              // Validate vendor-variety relationships for all new items
              // const finalVendorId = input.vendorId || existingPurchase[0].vendorId
              // if (finalVendorId) {
              //   for (const item of input.items) {
              //     const isValidVariety = await ensureVendorVariety(finalVendorId, item.fruitVarietyId)
              //     if (!isValidVariety) {
              //       throw new TRPCError({
              //         code: 'BAD_REQUEST',
              //         message: 'This vendor is not configured for the selected variety. Please link the variety to the vendor first.'
              //       })
              //     }
              //   }
              // }

              // Remove existing items (soft delete)
              await tx
                .update(basefruitPurchaseItems)
                .set({ deletedAt: new Date() })
                .where(eq(basefruitPurchaseItems.purchaseId, input.id))

              // Add new/updated items
              const processedItems = []
              let totalCost = 0

              for (const item of input.items) {
                const itemTotal = item.pricePerUnit ? item.quantity * item.pricePerUnit : 0
                totalCost += itemTotal

                const originalUnit = item.unit
                const originalQuantity = item.quantity

                let quantityKg: number | null = null
                let quantityL: number | null = null

                if (item.unit === 'kg') {
                  quantityKg = item.quantity
                } else if (item.unit === 'lb') {
                  quantityKg = item.quantity * 0.453592
                } else if (item.unit === 'bushel') {
                  quantityKg = bushelsToKg(item.quantity)
                } else if (item.unit === 'L') {
                  quantityL = item.quantity
                } else if (item.unit === 'gal') {
                  quantityL = item.quantity * 3.78541
                }

                processedItems.push({
                  purchaseId: input.id,
                  fruitVarietyId: item.fruitVarietyId,
                  quantity: originalQuantity.toString(),
                  unit: originalUnit,
                  quantityKg: quantityKg?.toString() || null,
                  quantityL: quantityL?.toString() || null,
                  originalUnit,
                  originalQuantity: originalQuantity.toString(),
                  pricePerUnit: item.pricePerUnit?.toString() || null,
                  totalCost: itemTotal.toString(),
                  harvestDate: item.harvestDate ? item.harvestDate.toISOString().split('T')[0] : null,
                  notes: item.notes,
                })
              }

              await tx.insert(basefruitPurchaseItems).values(processedItems)

              // Update total cost
              await tx
                .update(basefruitPurchases)
                .set({ totalCost: totalCost.toString() })
                .where(eq(basefruitPurchases.id, input.id))
            }

            // Audit log
            await publishUpdateEvent('purchase', input.id, {}, {}, ctx.session?.user?.email || 'system')

            return { success: true, id: input.id }
          })
        } catch (error) {
          if (error instanceof TRPCError) throw error
          console.error('Error updating purchase:', error)
          throw new TRPCError({
            code: 'INTERNAL_SERVER_ERROR',
            message: 'Failed to update purchase'
          })
        }
      }),

    delete: createRbacProcedure('delete', 'purchase')
      .input(z.object({ id: z.string().uuid() }))
      .mutation(async ({ input, ctx }) => {
        try {
          const existingPurchase = await db
            .select()
            .from(basefruitPurchases)
            .where(and(eq(basefruitPurchases.id, input.id), isNull(basefruitPurchases.deletedAt)))

          if (!existingPurchase.length) {
            throw new TRPCError({
              code: 'NOT_FOUND',
              message: 'Purchase not found'
            })
          }

          // Soft delete the purchase
          await db.transaction(async (tx) => {
            await tx
              .update(basefruitPurchases)
              .set({ deletedAt: new Date() })
              .where(eq(basefruitPurchases.id, input.id))

            // Also soft delete associated purchase items
            await tx
              .update(basefruitPurchaseItems)
              .set({ deletedAt: new Date() })
              .where(eq(basefruitPurchaseItems.purchaseId, input.id))

            // Audit log
            await publishDeleteEvent('purchase', input.id, {}, ctx.session?.user?.email || 'system')
          })

          return { success: true, id: input.id }
        } catch (error) {
          if (error instanceof TRPCError) throw error
          console.error('Error deleting purchase:', error)
          throw new TRPCError({
            code: 'INTERNAL_SERVER_ERROR',
            message: 'Failed to delete purchase'
          })
        }
      }),

    // Unified transaction history endpoint for all purchase types
    allPurchases: createRbacProcedure('list', 'purchase')
      .input(z.object({
        vendorId: z.string().uuid().optional(),
        materialType: z.enum(['basefruit', 'additives', 'juice', 'packaging', 'all']).default('all'),
        startDate: z.date().or(z.string().transform(val => new Date(val))).optional(),
        endDate: z.date().or(z.string().transform(val => new Date(val))).optional(),
        includeArchived: z.boolean().default(true),
        limit: z.number().int().min(1).max(100).default(50),
        offset: z.number().int().min(0).default(0),
      }))
      .query(async ({ input }) => {
        try {
          const allPurchases = []

          // Query basefruit purchases
          if (input.materialType === 'all' || input.materialType === 'basefruit') {
            const conditions = []
            if (!input.includeArchived) {
              conditions.push(isNull(basefruitPurchases.deletedAt))
            }
            if (input.vendorId) {
              conditions.push(eq(basefruitPurchases.vendorId, input.vendorId))
            }
            if (input.startDate) {
              conditions.push(sql`${basefruitPurchases.purchaseDate} >= ${input.startDate.toISOString().split('T')[0]}`)
            }
            if (input.endDate) {
              conditions.push(sql`${basefruitPurchases.purchaseDate} <= ${input.endDate.toISOString().split('T')[0]}`)
            }

            const basefruitResults = await db
              .select({
                id: basefruitPurchases.id,
                vendorId: basefruitPurchases.vendorId,
                vendorName: vendors.name,
                purchaseDate: basefruitPurchases.purchaseDate,
                invoiceNumber: basefruitPurchases.invoiceNumber,
                totalCost: basefruitPurchases.totalCost,
                notes: basefruitPurchases.notes,
                createdAt: basefruitPurchases.createdAt,
                deletedAt: basefruitPurchases.deletedAt,
              })
              .from(basefruitPurchases)
              .leftJoin(vendors, eq(basefruitPurchases.vendorId, vendors.id))
              .where(conditions.length > 0 ? and(...conditions) : undefined)

            // Get depletion status for basefruit purchases
            for (const purchase of basefruitResults) {
              const items = await db
                .select({
                  id: basefruitPurchaseItems.id,
                  isDepleted: basefruitPurchaseItems.isDepleted,
                  depletedAt: basefruitPurchaseItems.depletedAt,
                })
                .from(basefruitPurchaseItems)
                .where(eq(basefruitPurchaseItems.purchaseId, purchase.id))

              const totalItems = items.length
              const depletedItems = items.filter(item => item.isDepleted).length

              let status = 'active'
              if (purchase.deletedAt) {
                status = 'archived'
              } else if (depletedItems === totalItems && totalItems > 0) {
                status = 'depleted'
              } else if (depletedItems > 0) {
                status = 'partially_depleted'
              }

              allPurchases.push({
                ...purchase,
                materialType: 'basefruit' as const,
                status,
                totalItems,
                depletedItems,
              })
            }
          }

          // Query additive purchases
          if (input.materialType === 'all' || input.materialType === 'additives') {
            const conditions = []
            if (!input.includeArchived) {
              conditions.push(isNull(additivePurchases.deletedAt))
            }
            if (input.vendorId) {
              conditions.push(eq(additivePurchases.vendorId, input.vendorId))
            }
            if (input.startDate) {
              conditions.push(sql`${additivePurchases.purchaseDate} >= ${input.startDate.toISOString().split('T')[0]}`)
            }
            if (input.endDate) {
              conditions.push(sql`${additivePurchases.purchaseDate} <= ${input.endDate.toISOString().split('T')[0]}`)
            }

            const additiveResults = await db
              .select({
                id: additivePurchases.id,
                vendorId: additivePurchases.vendorId,
                vendorName: vendors.name,
                purchaseDate: additivePurchases.purchaseDate,
                invoiceNumber: additivePurchases.invoiceNumber,
                totalCost: additivePurchases.totalCost,
                notes: additivePurchases.notes,
                createdAt: additivePurchases.createdAt,
                deletedAt: additivePurchases.deletedAt,
              })
              .from(additivePurchases)
              .leftJoin(vendors, eq(additivePurchases.vendorId, vendors.id))
              .where(conditions.length > 0 ? and(...conditions) : undefined)

            for (const purchase of additiveResults) {
              const items = await db
                .select({ id: additivePurchaseItems.id })
                .from(additivePurchaseItems)
                .where(eq(additivePurchaseItems.purchaseId, purchase.id))

              const status = purchase.deletedAt ? 'archived' : 'active'

              allPurchases.push({
                ...purchase,
                materialType: 'additives' as const,
                status,
                totalItems: items.length,
                depletedItems: 0,
              })
            }
          }

          // Query juice purchases
          if (input.materialType === 'all' || input.materialType === 'juice') {
            const conditions = []
            if (!input.includeArchived) {
              conditions.push(isNull(juicePurchases.deletedAt))
            }
            if (input.vendorId) {
              conditions.push(eq(juicePurchases.vendorId, input.vendorId))
            }
            if (input.startDate) {
              conditions.push(sql`${juicePurchases.purchaseDate} >= ${input.startDate.toISOString().split('T')[0]}`)
            }
            if (input.endDate) {
              conditions.push(sql`${juicePurchases.purchaseDate} <= ${input.endDate.toISOString().split('T')[0]}`)
            }

            const juiceResults = await db
              .select({
                id: juicePurchases.id,
                vendorId: juicePurchases.vendorId,
                vendorName: vendors.name,
                purchaseDate: juicePurchases.purchaseDate,
                invoiceNumber: juicePurchases.invoiceNumber,
                totalCost: juicePurchases.totalCost,
                notes: juicePurchases.notes,
                createdAt: juicePurchases.createdAt,
                deletedAt: juicePurchases.deletedAt,
              })
              .from(juicePurchases)
              .leftJoin(vendors, eq(juicePurchases.vendorId, vendors.id))
              .where(conditions.length > 0 ? and(...conditions) : undefined)

            for (const purchase of juiceResults) {
              const items = await db
                .select({ id: juicePurchaseItems.id })
                .from(juicePurchaseItems)
                .where(eq(juicePurchaseItems.purchaseId, purchase.id))

              const status = purchase.deletedAt ? 'archived' : 'active'

              allPurchases.push({
                ...purchase,
                materialType: 'juice' as const,
                status,
                totalItems: items.length,
                depletedItems: 0,
              })
            }
          }

          // Query packaging purchases
          if (input.materialType === 'all' || input.materialType === 'packaging') {
            const conditions = []
            if (!input.includeArchived) {
              conditions.push(isNull(packagingPurchases.deletedAt))
            }
            if (input.vendorId) {
              conditions.push(eq(packagingPurchases.vendorId, input.vendorId))
            }
            if (input.startDate) {
              conditions.push(sql`${packagingPurchases.purchaseDate} >= ${input.startDate.toISOString().split('T')[0]}`)
            }
            if (input.endDate) {
              conditions.push(sql`${packagingPurchases.purchaseDate} <= ${input.endDate.toISOString().split('T')[0]}`)
            }

            const packagingResults = await db
              .select({
                id: packagingPurchases.id,
                vendorId: packagingPurchases.vendorId,
                vendorName: vendors.name,
                purchaseDate: packagingPurchases.purchaseDate,
                invoiceNumber: packagingPurchases.invoiceNumber,
                totalCost: packagingPurchases.totalCost,
                notes: packagingPurchases.notes,
                createdAt: packagingPurchases.createdAt,
                deletedAt: packagingPurchases.deletedAt,
              })
              .from(packagingPurchases)
              .leftJoin(vendors, eq(packagingPurchases.vendorId, vendors.id))
              .where(conditions.length > 0 ? and(...conditions) : undefined)

            for (const purchase of packagingResults) {
              const items = await db
                .select({ id: packagingPurchaseItems.id })
                .from(packagingPurchaseItems)
                .where(eq(packagingPurchaseItems.purchaseId, purchase.id))

              const status = purchase.deletedAt ? 'archived' : 'active'

              allPurchases.push({
                ...purchase,
                materialType: 'packaging' as const,
                status,
                totalItems: items.length,
                depletedItems: 0,
              })
            }
          }

          // Sort all purchases by date (most recent first)
          allPurchases.sort((a, b) => new Date(b.purchaseDate).getTime() - new Date(a.purchaseDate).getTime())

          // Apply pagination
          const startIndex = input.offset
          const endIndex = input.offset + input.limit
          const paginatedPurchases = allPurchases.slice(startIndex, endIndex)

          return {
            purchases: paginatedPurchases,
            pagination: {
              total: allPurchases.length,
              limit: input.limit,
              offset: input.offset,
              hasMore: endIndex < allPurchases.length,
            },
            summary: {
              totalPurchases: allPurchases.length,
              byMaterialType: {
                basefruit: allPurchases.filter(p => p.materialType === 'basefruit').length,
                additives: allPurchases.filter(p => p.materialType === 'additives').length,
                juice: allPurchases.filter(p => p.materialType === 'juice').length,
                packaging: allPurchases.filter(p => p.materialType === 'packaging').length,
              },
              byStatus: {
                active: allPurchases.filter(p => p.status === 'active').length,
                partially_depleted: allPurchases.filter(p => p.status === 'partially_depleted').length,
                depleted: allPurchases.filter(p => p.status === 'depleted').length,
                archived: allPurchases.filter(p => p.status === 'archived').length,
              }
            }
          }
        } catch (error) {
          console.error('Error listing all purchases:', error)
          throw new TRPCError({
            code: 'INTERNAL_SERVER_ERROR',
            message: 'Failed to list all purchases'
          })
        }
      }),
  }),

  // Purchase Line Integration for Apple Press workflow
  purchaseLine: router({
    available: createRbacProcedure('list', 'purchaseLine')
      .input(z.object({
        vendorId: z.string().uuid().optional(),
        fruitVarietyId: z.string().uuid().optional(),
        limit: z.number().int().min(1).max(100).default(50),
        offset: z.number().int().min(0).default(0),
      }))
      .query(async ({ input }) => {
        try {
          // Build WHERE conditions
          const conditions = [
            isNull(basefruitPurchaseItems.deletedAt),
            isNull(basefruitPurchases.deletedAt),
          ]

          if (input.vendorId) {
            conditions.push(eq(basefruitPurchases.vendorId, input.vendorId))
          }

          if (input.fruitVarietyId) {
            conditions.push(eq(basefruitPurchaseItems.fruitVarietyId, input.fruitVarietyId))
          }

          // Get purchase items with consumed quantities from apple press run loads
          const availableItems = await db
            .select({
              // Purchase item details
              purchaseItemId: basefruitPurchaseItems.id,
              purchaseId: basefruitPurchaseItems.purchaseId,
              fruitVarietyId: basefruitPurchaseItems.fruitVarietyId,
              varietyName: baseFruitVarieties.name,
              originalQuantity: basefruitPurchaseItems.originalQuantity,
              originalUnit: basefruitPurchaseItems.originalUnit,
              quantityKg: basefruitPurchaseItems.quantityKg,
              harvestDate: basefruitPurchaseItems.harvestDate,
              notes: basefruitPurchaseItems.notes,

              // Purchase details
              vendorId: basefruitPurchases.vendorId,
              vendorName: vendors.name,
              purchaseDate: basefruitPurchases.purchaseDate,
              invoiceNumber: basefruitPurchases.invoiceNumber,

              // Calculate consumed quantity from apple press run loads
              consumedKg: sql<string>`COALESCE(SUM(${applePressRunLoads.appleWeightKg}), 0)`,
            })
            .from(basefruitPurchaseItems)
            .leftJoin(basefruitPurchases, eq(basefruitPurchaseItems.purchaseId, basefruitPurchases.id))
            .leftJoin(vendors, eq(basefruitPurchases.vendorId, vendors.id))
            .leftJoin(baseFruitVarieties, eq(basefruitPurchaseItems.fruitVarietyId, baseFruitVarieties.id))
            .leftJoin(applePressRunLoads, eq(applePressRunLoads.purchaseItemId, basefruitPurchaseItems.id))
            .where(and(...conditions))
            .groupBy(
              basefruitPurchaseItems.id,
              basefruitPurchaseItems.purchaseId,
              basefruitPurchaseItems.fruitVarietyId,
              baseFruitVarieties.name,
              basefruitPurchaseItems.originalQuantity,
              basefruitPurchaseItems.originalUnit,
              basefruitPurchaseItems.quantityKg,
              basefruitPurchaseItems.harvestDate,
              basefruitPurchaseItems.notes,
              basefruitPurchases.vendorId,
              vendors.name,
              basefruitPurchases.purchaseDate,
              basefruitPurchases.invoiceNumber
            )
            .limit(input.limit)
            .offset(input.offset)
            .orderBy(desc(basefruitPurchases.purchaseDate), baseFruitVarieties.name)

          // Filter items that have available quantity and calculate remaining amounts
          const availableInventory = availableItems
            .map(item => {
              const totalKg = parseFloat(item.quantityKg || '0')
              const consumedKg = parseFloat(item.consumedKg || '0')
              const availableKg = totalKg - consumedKg

              return {
                ...item,
                totalQuantityKg: totalKg,
                consumedQuantityKg: consumedKg,
                availableQuantityKg: availableKg,
                // Calculate available percentage
                availablePercentage: totalKg > 0 ? (availableKg / totalKg * 100) : 0,
              }
            })
            .filter(item => item.availableQuantityKg > 0) // Only return items with available inventory

          // Get total count for pagination (similar query but count only)
          const countResult = await db
            .select({
              count: sql<number>`COUNT(DISTINCT ${basefruitPurchaseItems.id})`
            })
            .from(basefruitPurchaseItems)
            .leftJoin(basefruitPurchases, eq(basefruitPurchaseItems.purchaseId, basefruitPurchases.id))
            .leftJoin(applePressRunLoads, eq(applePressRunLoads.purchaseItemId, basefruitPurchaseItems.id))
            .where(and(...conditions))

          const totalCount = countResult[0]?.count || 0

          return {
            items: availableInventory,
            pagination: {
              total: totalCount,
              limit: input.limit,
              offset: input.offset,
              hasMore: input.offset + availableInventory.length < totalCount,
            },
            summary: {
              totalAvailableItems: availableInventory.length,
              totalAvailableKg: availableInventory.reduce((sum, item) => sum + item.availableQuantityKg, 0),
            }
          }
        } catch (error) {
          console.error('Error getting available purchase lines:', error)
          throw new TRPCError({
            code: 'INTERNAL_SERVER_ERROR',
            message: 'Failed to get available purchase lines'
          })
        }
      }),

    validateAvailability: createRbacProcedure('read', 'purchaseLine')
      .input(z.object({
        purchaseItemId: z.string().uuid(),
        requestedQuantityKg: z.number().positive(),
      }))
      .query(async ({ input }) => {
        try {
          // Get purchase item with current consumption
          const item = await db
            .select({
              purchaseItemId: basefruitPurchaseItems.id,
              quantityKg: basefruitPurchaseItems.quantityKg,
              consumedKg: sql<string>`COALESCE(SUM(${applePressRunLoads.appleWeightKg}), 0)`,
              varietyName: baseFruitVarieties.name,
              vendorName: vendors.name,
            })
            .from(basefruitPurchaseItems)
            .leftJoin(basefruitPurchases, eq(basefruitPurchaseItems.purchaseId, basefruitPurchases.id))
            .leftJoin(vendors, eq(basefruitPurchases.vendorId, vendors.id))
            .leftJoin(baseFruitVarieties, eq(basefruitPurchaseItems.fruitVarietyId, baseFruitVarieties.id))
            .leftJoin(applePressRunLoads, eq(applePressRunLoads.purchaseItemId, basefruitPurchaseItems.id))
            .where(and(
              eq(basefruitPurchaseItems.id, input.purchaseItemId),
              isNull(basefruitPurchaseItems.deletedAt)
            ))
            .groupBy(
              basefruitPurchaseItems.id,
              basefruitPurchaseItems.quantityKg,
              baseFruitVarieties.name,
              vendors.name
            )
            .limit(1)

          if (!item.length) {
            throw new TRPCError({
              code: 'NOT_FOUND',
              message: 'Purchase item not found'
            })
          }

          const totalKg = parseFloat(item[0].quantityKg || '0')
          const consumedKg = parseFloat(item[0].consumedKg || '0')
          const availableKg = totalKg - consumedKg

          const isAvailable = input.requestedQuantityKg <= availableKg
          const shortfallKg = isAvailable ? 0 : input.requestedQuantityKg - availableKg

          return {
            isAvailable,
            availableQuantityKg: availableKg,
            requestedQuantityKg: input.requestedQuantityKg,
            shortfallKg,
            totalQuantityKg: totalKg,
            consumedQuantityKg: consumedKg,
            item: {
              id: item[0].purchaseItemId,
              varietyName: item[0].varietyName,
              vendorName: item[0].vendorName,
            }
          }
        } catch (error) {
          if (error instanceof TRPCError) throw error
          console.error('Error validating purchase line availability:', error)
          throw new TRPCError({
            code: 'INTERNAL_SERVER_ERROR',
            message: 'Failed to validate purchase line availability'
          })
        }
      }),
  }),

  // Press management
  press: router({
    list: createRbacProcedure('list', 'press').query(async () => {
      try {
        const pressList = await db
          .select({
            id: pressRuns.id,
            runDate: pressRuns.runDate,
            totalAppleProcessedKg: pressRuns.totalAppleProcessedKg,
            totalJuiceProducedL: pressRuns.totalJuiceProducedL,
            extractionRate: pressRuns.extractionRate,
            notes: pressRuns.notes,
            createdAt: pressRuns.createdAt,
          })
          .from(pressRuns)
          .where(isNull(pressRuns.deletedAt))
          .orderBy(desc(pressRuns.runDate), desc(pressRuns.createdAt))

        return {
          pressRuns: pressList,
          count: pressList.length,
        }
      } catch (error) {
        console.error('Error listing press runs:', error)
        throw new TRPCError({
          code: 'INTERNAL_SERVER_ERROR',
          message: 'Failed to list press runs'
        })
      }
    }),

    start: createRbacProcedure('create', 'press')
      .input(z.object({
        runDate: z.date().or(z.string().transform(val => new Date(val))),
        notes: z.string().optional(),
        items: z.array(z.object({
          purchaseItemId: z.string().uuid('Invalid purchase item ID'),
          quantityUsedKg: z.number().positive('Quantity used must be positive'),
          brixMeasured: z.number().min(0).max(30).optional(),
          notes: z.string().optional(),
        })).min(1, 'At least one purchase item is required'),
      }))
      .mutation(async ({ input, ctx }) => {
        try {
          return await db.transaction(async (tx) => {
            // Calculate totals and validate purchase items
            let totalAppleProcessedKg = 0
            let totalJuiceProducedL = 0
            const processedItems = []

            for (const item of input.items) {
              // Verify purchase item exists and has enough quantity
              const purchaseItem = await tx
                .select()
                .from(basefruitPurchaseItems)
                .where(and(eq(basefruitPurchaseItems.id, item.purchaseItemId), isNull(basefruitPurchaseItems.deletedAt)))
                .limit(1)

              if (!purchaseItem.length) {
                throw new TRPCError({
                  code: 'NOT_FOUND',
                  message: `Purchase item ${item.purchaseItemId} not found`
                })
              }

              // Check if enough quantity is available (basic validation)
              const availableKg = parseFloat(purchaseItem[0].quantityKg || '0')
              if (item.quantityUsedKg > availableKg) {
                throw new TRPCError({
                  code: 'BAD_REQUEST',
                  message: `Not enough quantity available for purchase item ${item.purchaseItemId}`
                })
              }

              totalAppleProcessedKg += item.quantityUsedKg

              // Estimate juice production (60-70% extraction rate)
              const estimatedJuiceL = item.quantityUsedKg * 0.65 // 65% extraction rate
              totalJuiceProducedL += estimatedJuiceL

              processedItems.push({
                ...item,
                juiceProducedL: estimatedJuiceL,
              })
            }

            // Calculate overall extraction rate
            const extractionRate = totalAppleProcessedKg > 0 ? totalJuiceProducedL / totalAppleProcessedKg : 0

            // Create the press run
            const newPressRun = await tx
              .insert(pressRuns)
              .values({
                runDate: input.runDate,
                notes: input.notes,
                totalAppleProcessedKg: totalAppleProcessedKg.toString(),
                totalJuiceProducedL: totalJuiceProducedL.toString(),
                extractionRate: extractionRate.toString(),
                createdAt: new Date(),
                updatedAt: new Date(),
              })
              .returning()

            const pressRunId = newPressRun[0].id

            // Create press items
            const newItems = await tx
              .insert(pressItems)
              .values(
                processedItems.map((item) => ({
                  pressRunId,
                  purchaseItemId: item.purchaseItemId,
                  quantityUsedKg: item.quantityUsedKg.toString(),
                  juiceProducedL: item.juiceProducedL.toString(),
                  brixMeasured: item.brixMeasured?.toString(),
                  notes: item.notes,
                  createdAt: new Date(),
                  updatedAt: new Date(),
                }))
              )
              .returning()

            // Publish audit events
            await publishCreateEvent(
              'press_runs',
              pressRunId,
              { pressRunId, totalAppleKg: totalAppleProcessedKg, totalJuiceL: totalJuiceProducedL },
              ctx.session?.user?.id,
              'Press run started via API'
            )

            for (const item of newItems) {
              await publishCreateEvent(
                'press_items',
                item.id,
                { itemId: item.id, pressRunId, purchaseItemId: item.purchaseItemId },
                ctx.session?.user?.id,
                'Press item created via API'
              )
            }

            return {
              success: true,
              pressRun: newPressRun[0],
              items: newItems,
              message: `Press run started with ${newItems.length} items`,
            }
          })
        } catch (error) {
          if (error instanceof TRPCError) throw error
          console.error('Error starting press run:', error)
          throw new TRPCError({
            code: 'INTERNAL_SERVER_ERROR',
            message: 'Failed to start press run'
          })
        }
      }),

    complete: createRbacProcedure('update', 'press')
      .input(z.object({
        pressRunId: z.string().uuid('Invalid press run ID'),
        actualTotalJuiceProducedL: z.number().positive('Total juice produced must be positive'),
        items: z.array(z.object({
          pressItemId: z.string().uuid('Invalid press item ID'),
          actualJuiceProducedL: z.number().positive('Actual juice produced must be positive'),
          finalBrixMeasured: z.number().min(0).max(30).optional(),
          notes: z.string().optional(),
        })),
        notes: z.string().optional(),
      }))
      .mutation(async ({ input, ctx }) => {
        try {
          return await db.transaction(async (tx) => {
            // Verify press run exists
            const pressRun = await tx
              .select()
              .from(pressRuns)
              .where(and(eq(pressRuns.id, input.pressRunId), isNull(pressRuns.deletedAt)))
              .limit(1)

            if (!pressRun.length) {
              throw new TRPCError({
                code: 'NOT_FOUND',
                message: 'Press run not found'
              })
            }

            // Calculate actual extraction rate
            const totalAppleProcessedKg = parseFloat(pressRun[0].totalAppleProcessedKg)
            const actualExtractionRate = totalAppleProcessedKg > 0 ? input.actualTotalJuiceProducedL / totalAppleProcessedKg : 0

            // Update press run with actual values
            const updatedPressRun = await tx
              .update(pressRuns)
              .set({
                totalJuiceProducedL: input.actualTotalJuiceProducedL.toString(),
                extractionRate: actualExtractionRate.toString(),
                notes: input.notes || pressRun[0].notes,
                updatedAt: new Date(),
              })
              .where(eq(pressRuns.id, input.pressRunId))
              .returning()

            // Update press items with actual values
            const updatedItems = []
            for (const item of input.items) {
              const updatedItem = await tx
                .update(pressItems)
                .set({
                  juiceProducedL: item.actualJuiceProducedL.toString(),
                  brixMeasured: item.finalBrixMeasured?.toString(),
                  notes: item.notes,
                  updatedAt: new Date(),
                })
                .where(and(eq(pressItems.id, item.pressItemId), eq(pressItems.pressRunId, input.pressRunId)))
                .returning()

              if (updatedItem.length) {
                updatedItems.push(updatedItem[0])
              }
            }

            // Publish audit events
            await publishUpdateEvent(
              'press_runs',
              input.pressRunId,
              pressRun[0],
              { totalJuiceProducedL: input.actualTotalJuiceProducedL, extractionRate: actualExtractionRate },
              ctx.session?.user?.id,
              'Press run completed via API'
            )

            return {
              success: true,
              pressRun: updatedPressRun[0],
              items: updatedItems,
              message: `Press run completed with actual yield of ${input.actualTotalJuiceProducedL}L`,
            }
          })
        } catch (error) {
          if (error instanceof TRPCError) throw error
          console.error('Error completing press run:', error)
          throw new TRPCError({
            code: 'INTERNAL_SERVER_ERROR',
            message: 'Failed to complete press run'
          })
        }
      }),

    getById: createRbacProcedure('read', 'press')
      .input(z.object({ id: z.string().uuid() }))
      .query(async ({ input }) => {
        try {
          const pressRun = await db
            .select()
            .from(pressRuns)
            .where(and(eq(pressRuns.id, input.id), isNull(pressRuns.deletedAt)))
            .limit(1)

          if (!pressRun.length) {
            throw new TRPCError({
              code: 'NOT_FOUND',
              message: 'Press run not found'
            })
          }

          const items = await db
            .select()
            .from(pressItems)
            .where(and(eq(pressItems.pressRunId, input.id), isNull(pressItems.deletedAt)))

          return {
            pressRun: pressRun[0],
            items,
          }
        } catch (error) {
          if (error instanceof TRPCError) throw error
          console.error('Error getting press run:', error)
          throw new TRPCError({
            code: 'INTERNAL_SERVER_ERROR',
            message: 'Failed to get press run'
          })
        }
      }),
  }),

  // Batch management (imported from batch.ts)
  batch: batchRouter,

  // Batch transfer operations
  batchTransfer: router({
    list: createRbacProcedure('list', 'batch').query(async () => {
      try {
        const batchList = await db
          .select({
            id: batches.id,
            batchNumber: batches.batchNumber,
            status: batches.status,
            vesselId: batches.vesselId,
            startDate: batches.startDate,
            endDate: batches.endDate,
            initialVolumeL: batches.initialVolumeL,
            currentVolumeL: batches.currentVolumeL,
            createdAt: batches.createdAt,
          })
          .from(batches)
          .where(isNull(batches.deletedAt))
          .orderBy(desc(batches.startDate), desc(batches.createdAt))

        return {
          batches: batchList,
          count: batchList.length,
        }
      } catch (error) {
        console.error('Error listing batches:', error)
        throw new TRPCError({
          code: 'INTERNAL_SERVER_ERROR',
          message: 'Failed to list batches'
        })
      }
    }),

    startFromJuiceLot: createRbacProcedure('create', 'batch')
      .input(z.object({
        batchNumber: z.string().min(1, 'Batch number is required'),
        vesselId: z.string().uuid('Invalid vessel ID'),
        startDate: z.date().or(z.string().transform(val => new Date(val))),
        targetCompletionDate: z.date().or(z.string().transform(val => new Date(val))).optional(),
        targetAbv: z.number().min(0).max(20).optional(),
        notes: z.string().optional(),
        pressItems: z.array(z.object({
          pressItemId: z.string().uuid('Invalid press item ID'),
          volumeUsedL: z.number().positive('Volume used must be positive'),
          brixAtUse: z.number().min(0).max(30).optional(),
          notes: z.string().optional(),
        })).min(1, 'At least one press item is required'),
      }))
      .mutation(async ({ input, ctx }) => {
        try {
          return await db.transaction(async (tx) => {
            // Verify vessel is available
            const vessel = await tx
              .select()
              .from(vessels)
              .where(and(eq(vessels.id, input.vesselId), isNull(vessels.deletedAt)))
              .limit(1)

            if (!vessel.length) {
              throw new TRPCError({
                code: 'NOT_FOUND',
                message: 'Vessel not found'
              })
            }

            if (vessel[0].status !== 'available') {
              throw new TRPCError({
                code: 'BAD_REQUEST',
                message: 'Vessel is not available'
              })
            }

            // Calculate total volume and validate press items
            let totalVolumeL = 0
            const processedItems = []

            for (const item of input.pressItems) {
              // Verify press item exists and has enough juice
              const pressItem = await tx
                .select()
                .from(pressItems)
                .where(and(eq(pressItems.id, item.pressItemId), isNull(pressItems.deletedAt)))
                .limit(1)

              if (!pressItem.length) {
                throw new TRPCError({
                  code: 'NOT_FOUND',
                  message: `Press item ${item.pressItemId} not found`
                })
              }

              const availableL = parseFloat(pressItem[0].juiceProducedL)
              if (item.volumeUsedL > availableL) {
                throw new TRPCError({
                  code: 'BAD_REQUEST',
                  message: `Not enough juice available for press item ${item.pressItemId}`
                })
              }

              totalVolumeL += item.volumeUsedL
              processedItems.push(item)
            }

            // Check vessel capacity
            const vesselCapacityL = parseFloat(vessel[0].capacityL)
            if (totalVolumeL > vesselCapacityL) {
              throw new TRPCError({
                code: 'BAD_REQUEST',
                message: `Total volume (${totalVolumeL}L) exceeds vessel capacity (${vesselCapacityL}L)`
              })
            }

            // Create the batch
            const newBatch = await tx
              .insert(batches)
              .values({
                name: input.batchNumber,
                batchNumber: input.batchNumber,
                status: 'active',
                vesselId: input.vesselId,
                juiceLotId: null, // This might need to be set based on your business logic
                originPressRunId: null, // This might need to be set based on your business logic
                startDate: input.startDate,
                endDate: input.targetCompletionDate || null,
                initialVolumeL: totalVolumeL.toString(),
                currentVolumeL: totalVolumeL.toString(),
                createdAt: new Date(),
                updatedAt: new Date(),
              })
              .returning()

            const batchId = newBatch[0].id

            // Create batch ingredients - commented out as the data structure doesn't match
            // TODO: Fix batch compositions to properly track base fruit purchases used in batch
            // const newIngredients = await tx
            //   .insert(batchCompositions)
            //   .values(
            //     processedItems.map((item) => ({
            //       batchId,
            //       // Need to map pressItemId to actual purchase items with vendor/variety info
            //       // This requires a different data structure
            //     }))
            //   )
            //   .returning()

            // Update vessel status
            await tx
              .update(vessels)
              .set({
                status: 'fermenting',
                updatedAt: new Date(),
              })
              .where(eq(vessels.id, input.vesselId))

            // Publish audit events
            await publishCreateEvent(
              'batches',
              batchId,
              { batchId, batchNumber: input.batchNumber, vesselId: input.vesselId, initialVolumeL: totalVolumeL },
              ctx.session?.user?.id,
              'Batch started from juice lot via API'
            )

            return {
              success: true,
              batch: newBatch[0],
              ingredients: [], // TODO: Fix when batch compositions are properly implemented
              message: `Batch ${input.batchNumber} started with ${totalVolumeL}L`,
            }
          })
        } catch (error) {
          if (error instanceof TRPCError) throw error
          console.error('Error starting batch from juice lot:', error)
          throw new TRPCError({
            code: 'INTERNAL_SERVER_ERROR',
            message: 'Failed to start batch from juice lot'
          })
        }
      }),

    addMeasurement: createRbacProcedure('create', 'batch')
      .input(z.object({
        batchId: z.string().uuid('Invalid batch ID'),
        measurementDate: z.date().or(z.string().transform(val => new Date(val))),
        specificGravity: z.number().min(0.990).max(1.200).optional(),
        abv: z.number().min(0).max(20).optional(),
        ph: z.number().min(2).max(5).optional(),
        totalAcidity: z.number().min(0).max(15).optional(),
        temperature: z.number().min(-10).max(50).optional(),
        volumeL: z.number().positive().optional(),
        notes: z.string().optional(),
        takenBy: z.string().optional(),
      }))
      .mutation(async ({ input, ctx }) => {
        try {
          // Verify batch exists
          const batch = await db
            .select()
            .from(batches)
            .where(and(eq(batches.id, input.batchId), isNull(batches.deletedAt)))
            .limit(1)

          if (!batch.length) {
            throw new TRPCError({
              code: 'NOT_FOUND',
              message: 'Batch not found'
            })
          }

          const newMeasurement = await db
            .insert(batchMeasurements)
            .values({
              batchId: input.batchId,
              measurementDate: input.measurementDate,
              specificGravity: input.specificGravity?.toString(),
              abv: input.abv?.toString(),
              ph: input.ph?.toString(),
              totalAcidity: input.totalAcidity?.toString(),
              temperature: input.temperature?.toString(),
              volumeL: input.volumeL?.toString(),
              notes: input.notes,
              takenBy: input.takenBy || ctx.session?.user?.name || ctx.session?.user?.email,
              createdAt: new Date(),
              updatedAt: new Date(),
            })
            .returning()

          // Update batch current volume and ABV if provided
          const updateData: any = { updatedAt: new Date() }
          if (input.volumeL) {
            updateData.currentVolumeL = input.volumeL.toString()
          }
          if (input.abv) {
            updateData.actualAbv = input.abv.toString()
          }

          if (Object.keys(updateData).length > 1) {
            await db
              .update(batches)
              .set(updateData)
              .where(eq(batches.id, input.batchId))
          }

          // Publish audit event
          await publishCreateEvent(
            'batch_measurements',
            newMeasurement[0].id,
            { measurementId: newMeasurement[0].id, batchId: input.batchId, abv: input.abv },
            ctx.session?.user?.id,
            'Batch measurement added via API'
          )

          return {
            success: true,
            measurement: newMeasurement[0],
            message: 'Measurement added successfully',
          }
        } catch (error) {
          if (error instanceof TRPCError) throw error
          console.error('Error adding batch measurement:', error)
          throw new TRPCError({
            code: 'INTERNAL_SERVER_ERROR',
            message: 'Failed to add batch measurement'
          })
        }
      }),

    transfer: createRbacProcedure('update', 'batch')
      .input(z.object({
        batchId: z.string().uuid('Invalid batch ID'),
        newVesselId: z.string().uuid('Invalid vessel ID'),
        volumeTransferredL: z.number().positive('Volume transferred must be positive'),
        notes: z.string().optional(),
      }))
      .mutation(async ({ input, ctx }) => {
        try {
          return await db.transaction(async (tx) => {
            // Verify batch exists
            const batch = await tx
              .select()
              .from(batches)
              .where(and(eq(batches.id, input.batchId), isNull(batches.deletedAt)))
              .limit(1)

            if (!batch.length) {
              throw new TRPCError({
                code: 'NOT_FOUND',
                message: 'Batch not found'
              })
            }

            // Verify new vessel is available
            const newVessel = await tx
              .select()
              .from(vessels)
              .where(and(eq(vessels.id, input.newVesselId), isNull(vessels.deletedAt)))
              .limit(1)

            if (!newVessel.length) {
              throw new TRPCError({
                code: 'NOT_FOUND',
                message: 'New vessel not found'
              })
            }

            if (newVessel[0].status !== 'available') {
              throw new TRPCError({
                code: 'BAD_REQUEST',
                message: 'New vessel is not available'
              })
            }

            // Check capacity
            const newVesselCapacityL = parseFloat(newVessel[0].capacityL)
            if (input.volumeTransferredL > newVesselCapacityL) {
              throw new TRPCError({
                code: 'BAD_REQUEST',
                message: 'Volume exceeds new vessel capacity'
              })
            }

            const currentVolumeL = parseFloat(batch[0].currentVolumeL || '0')
            if (input.volumeTransferredL > currentVolumeL) {
              throw new TRPCError({
                code: 'BAD_REQUEST',
                message: 'Not enough volume in batch for transfer'
              })
            }

            // Update batch vessel and volume
            const updatedBatch = await tx
              .update(batches)
              .set({
                vesselId: input.newVesselId,
                currentVolumeL: input.volumeTransferredL.toString(),
                updatedAt: new Date(),
              })
              .where(eq(batches.id, input.batchId))
              .returning()

            // Update old vessel to available
            if (batch[0].vesselId) {
              await tx
                .update(vessels)
                .set({
                  status: 'available',
                  updatedAt: new Date(),
                })
                .where(eq(vessels.id, batch[0].vesselId))
            }

            // Update new vessel to in_use
            await tx
              .update(vessels)
              .set({
                status: 'fermenting',
                updatedAt: new Date(),
              })
              .where(eq(vessels.id, input.newVesselId))

            // Publish audit event
            await publishUpdateEvent(
              'batches',
              input.batchId,
              batch[0],
              { vesselId: input.newVesselId, currentVolumeL: input.volumeTransferredL },
              ctx.session?.user?.id,
              'Batch transferred to new vessel via API'
            )

            return {
              success: true,
              batch: updatedBatch[0],
              message: `Batch transferred to new vessel with ${input.volumeTransferredL}L`,
            }
          })
        } catch (error) {
          if (error instanceof TRPCError) throw error
          console.error('Error transferring batch:', error)
          throw new TRPCError({
            code: 'INTERNAL_SERVER_ERROR',
            message: 'Failed to transfer batch'
          })
        }
      }),

    getById: createRbacProcedure('read', 'batch')
      .input(z.object({ id: z.string().uuid() }))
      .query(async ({ input }) => {
        try {
          const batch = await db
            .select()
            .from(batches)
            .where(and(eq(batches.id, input.id), isNull(batches.deletedAt)))
            .limit(1)

          if (!batch.length) {
            throw new TRPCError({
              code: 'NOT_FOUND',
              message: 'Batch not found'
            })
          }

          const ingredients = await db
            .select()
            .from(batchCompositions)
            .where(and(eq(batchCompositions.batchId, input.id), isNull(batchCompositions.deletedAt)))

          const measurements = await db
            .select()
            .from(batchMeasurements)
            .where(and(eq(batchMeasurements.batchId, input.id), isNull(batchMeasurements.deletedAt)))
            .orderBy(desc(batchMeasurements.measurementDate))

          return {
            batch: batch[0],
            ingredients,
            measurements,
          }
        } catch (error) {
          if (error instanceof TRPCError) throw error
          console.error('Error getting batch:', error)
          throw new TRPCError({
            code: 'INTERNAL_SERVER_ERROR',
            message: 'Failed to get batch'
          })
        }
      }),
  }),

  // Packaging management
<<<<<<< HEAD
  packaging: router({
    list: createRbacProcedure('list', 'packaging').query(async () => {
      try {
        const packageList = await db
          .select({
            id: packages.id,
            batchId: packages.batchId,
            packageDate: packages.packageDate,
            volumePackagedL: packages.volumePackagedL,
            bottleSize: packages.bottleSize,
            bottleCount: packages.bottleCount,
            abvAtPackaging: packages.abvAtPackaging,
            notes: packages.notes,
            createdAt: packages.createdAt,
          })
          .from(packages)
          .where(isNull(packages.deletedAt))
          .orderBy(desc(packages.packageDate), desc(packages.createdAt))

        return {
          packages: packageList,
          count: packageList.length,
        }
      } catch (error) {
        console.error('Error listing packages:', error)
        throw new TRPCError({
          code: 'INTERNAL_SERVER_ERROR',
          message: 'Failed to list packages'
        })
      }
    }),

    create: createRbacProcedure('create', 'packaging')
      .input(z.object({
        batchId: z.string().uuid('Invalid batch ID'),
        packageDate: z.date().or(z.string().transform(val => new Date(val))),
        volumePackagedL: z.number().positive('Volume packaged must be positive'),
        bottleSize: z.string().min(1, 'Bottle size is required'),
        bottleCount: z.number().int().positive('Bottle count must be positive'),
        abvAtPackaging: z.number().min(0).max(20).optional(),
        location: z.string().optional(),
        notes: z.string().optional(),
      }))
      .mutation(async ({ input, ctx }) => {
        try {
          return await db.transaction(async (tx) => {
            // Verify batch exists and has enough volume
            const batch = await tx
              .select()
              .from(batches)
              .where(and(eq(batches.id, input.batchId), isNull(batches.deletedAt)))
              .limit(1)

            if (!batch.length) {
              throw new TRPCError({
                code: 'NOT_FOUND',
                message: 'Batch not found'
              })
            }

            const currentVolumeL = parseFloat(batch[0].currentVolumeL || '0')
            if (input.volumePackagedL > currentVolumeL) {
              throw new TRPCError({
                code: 'BAD_REQUEST',
                message: `Not enough volume in batch. Available: ${currentVolumeL}L, Requested: ${input.volumePackagedL}L`
              })
            }

            // Calculate bottle volume to verify count
            const expectedBottleVolumeL = input.volumePackagedL / input.bottleCount
            if (expectedBottleVolumeL < 0.1 || expectedBottleVolumeL > 2.0) {
              throw new TRPCError({
                code: 'BAD_REQUEST',
                message: 'Bottle volume calculation seems incorrect (should be between 0.1L and 2.0L per bottle)'
              })
            }

            // Create the package
            const newPackage = await tx
              .insert(packages)
              .values({
                batchId: input.batchId,
                packageDate: input.packageDate,
                volumePackagedL: input.volumePackagedL.toString(),
                bottleSize: input.bottleSize,
                bottleCount: input.bottleCount,
                abvAtPackaging: input.abvAtPackaging?.toString(),
                notes: input.notes,
                createdAt: new Date(),
                updatedAt: new Date(),
              })
              .returning()

            const packageId = newPackage[0].id

            // Create initial inventory entry
            const newInventory = await tx
              .insert(inventory)
              .values({
                packageId,
                currentBottleCount: input.bottleCount,
                reservedBottleCount: 0,
                location: input.location,
                createdAt: new Date(),
                updatedAt: new Date(),
              })
              .returning()

            // Create initial inventory transaction
            await tx
              .insert(inventoryTransactions)
              .values({
                inventoryId: newInventory[0].id,
                transactionType: 'transfer',
                quantityChange: input.bottleCount,
                transactionDate: input.packageDate,
                reason: 'Initial packaging',
                notes: `Packaged from batch ${batch[0].batchNumber}`,
                createdAt: new Date(),
                updatedAt: new Date(),
              })

            // Update batch current volume
            const remainingVolumeL = currentVolumeL - input.volumePackagedL
            await tx
              .update(batches)
              .set({
                currentVolumeL: remainingVolumeL.toString(),
                updatedAt: new Date(),
              })
              .where(eq(batches.id, input.batchId))

            // If batch is fully packaged, mark as completed
            if (remainingVolumeL <= 0.1) { // Allow for minor rounding
              await tx
                .update(batches)
                .set({
                  status: 'packaged',
                  endDate: input.packageDate,
                  updatedAt: new Date(),
                })
                .where(eq(batches.id, input.batchId))

              // Free up vessel
              if (batch[0].vesselId) {
                await tx
                  .update(vessels)
                  .set({
                    status: 'available',
                    updatedAt: new Date(),
                  })
                  .where(eq(vessels.id, batch[0].vesselId))
              }
            }

            // Publish audit events
            await publishCreateEvent(
              'packages',
              packageId,
              { packageId, batchId: input.batchId, bottleCount: input.bottleCount, volumeL: input.volumePackagedL },
              ctx.session?.user?.id,
              'Packaging run created via API'
            )

            await publishCreateEvent(
              'inventory',
              newInventory[0].id,
              { inventoryId: newInventory[0].id, packageId, initialCount: input.bottleCount },
              ctx.session?.user?.id,
              'Initial inventory created via API'
            )

            return {
              success: true,
              package: newPackage[0],
              inventory: newInventory[0],
              remainingBatchVolumeL: remainingVolumeL,
              message: `Packaged ${input.bottleCount} bottles (${input.volumePackagedL}L) from batch ${batch[0].batchNumber}`,
            }
          })
        } catch (error) {
          if (error instanceof TRPCError) throw error
          console.error('Error creating packaging run:', error)
          throw new TRPCError({
            code: 'INTERNAL_SERVER_ERROR',
            message: 'Failed to create packaging run'
          })
        }
      }),

    getById: createRbacProcedure('read', 'packaging')
      .input(z.object({ id: z.string().uuid() }))
      .query(async ({ input }) => {
        try {
          // Get package data with comprehensive batch, vessel, and related information
          const packageWithDetails = await db
            .select({
              // Package data
              packageId: packages.id,
              packageDate: packages.packageDate,
              volumePackagedL: packages.volumePackagedL,
              bottleSize: packages.bottleSize,
              bottleCount: packages.bottleCount,
              abvAtPackaging: packages.abvAtPackaging,
              packageNotes: packages.notes,
              packageCreatedAt: packages.createdAt,
              packageUpdatedAt: packages.updatedAt,

              // Batch data
              batchId: batches.id,
              batchName: batches.name,
              batchCustomName: batches.customName,
              batchNumber: batches.batchNumber,
              initialVolumeL: batches.initialVolumeL,
              currentVolumeL: batches.currentVolumeL,
              batchStatus: batches.status,
              batchStartDate: batches.startDate,
              batchEndDate: batches.endDate,
              originPressRunId: batches.originPressRunId,

              // Vessel data
              vesselId: vessels.id,
              vesselName: vessels.name,
              vesselCapacityL: vessels.capacityL,
              vesselMaterial: vessels.material,
              vesselJacketed: vessels.jacketed,
              vesselStatus: vessels.status,
              vesselLocation: vessels.location,
              vesselNotes: vessels.notes,
            })
            .from(packages)
            .innerJoin(batches, eq(packages.batchId, batches.id))
            .leftJoin(vessels, eq(batches.vesselId, vessels.id))
            .where(and(eq(packages.id, input.id), isNull(packages.deletedAt), isNull(batches.deletedAt)))
            .limit(1)

          if (!packageWithDetails.length) {
            throw new TRPCError({
              code: 'NOT_FOUND',
              message: 'Package not found'
            })
          }

          const packageDetail = packageWithDetails[0]

          // Get QA measurements and testing results for the batch
          const batchMeasurementsData = await db
            .select()
            .from(batchMeasurements)
            .where(and(eq(batchMeasurements.batchId, packageDetail.batchId), isNull(batchMeasurements.deletedAt)))
            .orderBy(desc(batchMeasurements.measurementDate))

          // Get batch composition (ingredients/fruit varieties used)
          const batchCompositionData = await db
            .select({
              compositionId: batchCompositions.id,
              purchaseItemId: batchCompositions.purchaseItemId,
              inputWeightKg: batchCompositions.inputWeightKg,
              juiceVolumeL: batchCompositions.juiceVolumeL,
              fractionOfBatch: batchCompositions.fractionOfBatch,
              materialCost: batchCompositions.materialCost,
              varietyId: batchCompositions.varietyId,
              varietyName: baseFruitVarieties.name,
              lotCode: batchCompositions.lotCode,
              avgBrix: batchCompositions.avgBrix,
              estSugarKg: batchCompositions.estSugarKg,
            })
            .from(batchCompositions)
            .innerJoin(baseFruitVarieties, eq(batchCompositions.varietyId, baseFruitVarieties.id))
            .where(and(eq(batchCompositions.batchId, packageDetail.batchId), isNull(batchCompositions.deletedAt)))

          // Get inventory data for this package
          const inventoryData = await db
            .select()
            .from(inventory)
            .where(and(eq(inventory.packageId, input.id), isNull(inventory.deletedAt)))

          // Get inventory transactions
          const transactions = await db
            .select()
            .from(inventoryTransactions)
            .where(inventoryData.length > 0 ? eq(inventoryTransactions.inventoryId, inventoryData[0].id) : sql`false`)
            .orderBy(desc(inventoryTransactions.transactionDate))

          // Calculate yield and loss percentages
          const initialBatchVolumeL = parseFloat(packageDetail.initialVolumeL || '0')
          const volumePackagedL = parseFloat(packageDetail.volumePackagedL || '0')
          const yieldPercentage = initialBatchVolumeL > 0 ? (volumePackagedL / initialBatchVolumeL) * 100 : 0
          const lossPercentage = 100 - yieldPercentage

          // Structure the response data
          const packageData = {
            id: packageDetail.packageId,
            batchId: packageDetail.batchId,
            packageDate: packageDetail.packageDate,
            volumePackagedL: packageDetail.volumePackagedL,
            bottleSize: packageDetail.bottleSize,
            bottleCount: packageDetail.bottleCount,
            abvAtPackaging: packageDetail.abvAtPackaging,
            notes: packageDetail.packageNotes,
            createdAt: packageDetail.packageCreatedAt,
            updatedAt: packageDetail.packageUpdatedAt,
          }

          const batchData = {
            id: packageDetail.batchId,
            name: packageDetail.batchName,
            customName: packageDetail.batchCustomName,
            batchNumber: packageDetail.batchNumber,
            initialVolumeL: packageDetail.initialVolumeL,
            currentVolumeL: packageDetail.currentVolumeL,
            status: packageDetail.batchStatus,
            startDate: packageDetail.batchStartDate,
            endDate: packageDetail.batchEndDate,
            originPressRunId: packageDetail.originPressRunId,
          }

          const vesselData = packageDetail.vesselId ? {
            id: packageDetail.vesselId,
            name: packageDetail.vesselName,
            capacityL: packageDetail.vesselCapacityL,
            material: packageDetail.vesselMaterial,
            jacketed: packageDetail.vesselJacketed,
            status: packageDetail.vesselStatus,
            location: packageDetail.vesselLocation,
            notes: packageDetail.vesselNotes,
          } : null

          return {
            package: packageData,
            batch: batchData,
            vessel: vesselData,
            batchMeasurements: batchMeasurementsData,
            batchComposition: batchCompositionData,
            inventory: inventoryData[0] || null,
            transactions,
            calculatedMetrics: {
              yieldPercentage: Math.round(yieldPercentage * 100) / 100, // Round to 2 decimal places
              lossPercentage: Math.round(lossPercentage * 100) / 100,
              volumePackagedL,
              initialBatchVolumeL,
            },
          }
        } catch (error) {
          if (error instanceof TRPCError) throw error
          console.error('Error getting package details:', error)
          throw new TRPCError({
            code: 'INTERNAL_SERVER_ERROR',
            message: 'Failed to get package details'
          })
        }
      }),

    updateInventory: createRbacProcedure('update', 'packaging')
      .input(z.object({
        inventoryId: z.string().uuid('Invalid inventory ID'),
        transactionType: z.enum(['purchase', 'transfer', 'adjustment', 'sale', 'waste']),
        quantityChange: z.number().int(),
        reason: z.string().min(1, 'Reason is required'),
        notes: z.string().optional(),
        newLocation: z.string().optional(),
      }))
      .mutation(async ({ input, ctx }) => {
        try {
          return await db.transaction(async (tx) => {
            // Verify inventory exists
            const inventoryRecord = await tx
              .select()
              .from(inventory)
              .where(and(eq(inventory.id, input.inventoryId), isNull(inventory.deletedAt)))
              .limit(1)

            if (!inventoryRecord.length) {
              throw new TRPCError({
                code: 'NOT_FOUND',
                message: 'Inventory record not found'
              })
            }

            const currentCount = inventoryRecord[0].currentBottleCount
            const newCount = currentCount + input.quantityChange

            if (newCount < 0) {
              throw new TRPCError({
                code: 'BAD_REQUEST',
                message: `Insufficient inventory. Current: ${currentCount}, Requested change: ${input.quantityChange}`
              })
            }

            // Update inventory
            const updateData: any = {
              currentBottleCount: newCount,
              updatedAt: new Date(),
            }

            if (input.newLocation) {
              updateData.location = input.newLocation
            }

            const updatedInventory = await tx
              .update(inventory)
              .set(updateData)
              .where(eq(inventory.id, input.inventoryId))
              .returning()

            // Create transaction record
            const newTransaction = await tx
              .insert(inventoryTransactions)
              .values({
                inventoryId: input.inventoryId,
                transactionType: input.transactionType,
                quantityChange: input.quantityChange,
                transactionDate: new Date(),
                reason: input.reason,
                notes: input.notes,
                createdAt: new Date(),
                updatedAt: new Date(),
              })
              .returning()

            // Publish audit event
            await publishUpdateEvent(
              'inventory',
              input.inventoryId,
              inventoryRecord[0],
              { currentBottleCount: newCount, transactionType: input.transactionType, quantityChange: input.quantityChange },
              ctx.session?.user?.id,
              'Inventory updated via API'
            )

            return {
              success: true,
              inventory: updatedInventory[0],
              transaction: newTransaction[0],
              message: `Inventory updated: ${input.quantityChange > 0 ? '+' : ''}${input.quantityChange} bottles`,
            }
          })
        } catch (error) {
          if (error instanceof TRPCError) throw error
          console.error('Error updating inventory:', error)
          throw new TRPCError({
            code: 'INTERNAL_SERVER_ERROR',
            message: 'Failed to update inventory'
          })
        }
      }),
  }),
=======
  packaging: packagingRouter,
>>>>>>> 41a8c889

  // Apple Varieties management - comprehensive CRUD with new enriched fields
  fruitVariety: varietiesRouter,


  // Vessel management
  vessel: router({
    list: createRbacProcedure('list', 'vessel').query(async () => {
      try {
        const vesselList = await db
          .select()
          .from(vessels)
          .where(isNull(vessels.deletedAt))
          .orderBy(vessels.name)

        return {
          vessels: vesselList,
          count: vesselList.length,
        }
      } catch (error) {
        console.error('Error listing vessels:', error)
        throw new TRPCError({
          code: 'INTERNAL_SERVER_ERROR',
          message: 'Failed to list vessels'
        })
      }
    }),

    create: createRbacProcedure('create', 'vessel')
      .input(z.object({
        name: z.string().optional(),
        capacityL: z.number().positive('Capacity must be positive'),
        capacityUnit: z.enum(['L', 'gal']).default('L'),
        material: z.enum(['stainless_steel', 'plastic']).optional(),
        jacketed: z.enum(['yes', 'no']).optional(),
        location: z.string().optional(),
        notes: z.string().optional(),
      }))
      .mutation(async ({ input, ctx }) => {
        try {
          // Auto-generate tank name if not provided
          let finalName = input.name
          if (!finalName) {
            const existingVessels = await db
              .select({ name: vessels.name })
              .from(vessels)
              .where(and(
                isNull(vessels.deletedAt),
                sql`${vessels.name} ~ '^Tank [0-9]+$'`
              ))
              .orderBy(vessels.name)

            const tankNumbers = existingVessels
              .map(v => parseInt(v.name?.match(/Tank (\d+)/)?.[1] || '0'))
              .filter(num => !isNaN(num))

            const nextNumber = tankNumbers.length === 0 ? 1 : Math.max(...tankNumbers) + 1
            finalName = `Tank ${nextNumber}`
          }

          // Convert capacity to canonical liters if needed
          let capacityInLiters = input.capacityL
          if (input.capacityUnit === 'gal') {
            capacityInLiters = input.capacityL * 3.78541
          }

          const newVessel = await db
            .insert(vessels)
            .values({
              name: finalName,
              type: 'storage', // Temporary default value until migration is applied
              capacityL: capacityInLiters.toString(),
              capacityUnit: input.capacityUnit,
              material: input.material,
              jacketed: input.jacketed,
              location: input.location,
              notes: input.notes,
              createdAt: new Date(),
              updatedAt: new Date(),
            })
            .returning()

          // Audit logging
          await publishCreateEvent(
            'vessels',
            newVessel[0].id,
            { vesselId: newVessel[0].id, name: finalName },
            ctx.session?.user?.id,
            'Vessel created via API'
          )

          return {
            success: true,
            vessel: newVessel[0],
            message: `Vessel "${finalName}" created successfully`,
          }
        } catch (error) {
          console.error('Error creating vessel:', error)
          throw new TRPCError({
            code: 'INTERNAL_SERVER_ERROR',
            message: 'Failed to create vessel'
          })
        }
      }),

    update: createRbacProcedure('update', 'vessel')
      .input(z.object({
        id: z.string().uuid(),
        name: z.string().optional(),
        capacityL: z.number().positive('Capacity must be positive').optional(),
        capacityUnit: z.enum(['L', 'gal']).optional(),
        material: z.enum(['stainless_steel', 'plastic']).optional(),
        jacketed: z.enum(['yes', 'no']).optional(),
        status: z.enum(['available', 'in_use', 'cleaning', 'maintenance', 'fermenting', 'storing', 'aging', 'empty']).optional(),
        location: z.string().optional(),
        notes: z.string().optional(),
      }))
      .mutation(async ({ input, ctx }) => {
        try {
          const existing = await db
            .select()
            .from(vessels)
            .where(and(eq(vessels.id, input.id), isNull(vessels.deletedAt)))
            .limit(1)

          if (!existing.length) {
            throw new TRPCError({
              code: 'NOT_FOUND',
              message: 'Vessel not found'
            })
          }

          const updateData: any = { updatedAt: new Date() }

          if (input.name !== undefined) updateData.name = input.name
          if (input.capacityL !== undefined) {
            let capacityInLiters = input.capacityL
            if (input.capacityUnit === 'gal') {
              capacityInLiters = input.capacityL * 3.78541
            }
            updateData.capacityL = capacityInLiters.toString()
          }
          if (input.capacityUnit !== undefined) updateData.capacityUnit = input.capacityUnit
          if (input.material !== undefined) updateData.material = input.material
          if (input.jacketed !== undefined) updateData.jacketed = input.jacketed
          if (input.status !== undefined) updateData.status = input.status
          if (input.location !== undefined) updateData.location = input.location
          if (input.notes !== undefined) updateData.notes = input.notes

          const updatedVessel = await db
            .update(vessels)
            .set(updateData)
            .where(eq(vessels.id, input.id))
            .returning()

          // Audit logging
          await publishUpdateEvent(
            'vessels',
            input.id,
            existing[0],
            updateData,
            ctx.session?.user?.id,
            'Vessel updated via API'
          )

          return {
            success: true,
            vessel: updatedVessel[0],
            message: `Vessel "${updatedVessel[0].name || 'Unknown'}" updated successfully`,
          }
        } catch (error) {
          if (error instanceof TRPCError) throw error
          console.error('Error updating vessel:', error)
          throw new TRPCError({
            code: 'INTERNAL_SERVER_ERROR',
            message: 'Failed to update vessel'
          })
        }
      }),

    delete: createRbacProcedure('delete', 'vessel')
      .input(z.object({ id: z.string().uuid() }))
      .mutation(async ({ input, ctx }) => {
        try {
          const existing = await db
            .select()
            .from(vessels)
            .where(and(eq(vessels.id, input.id), isNull(vessels.deletedAt)))
            .limit(1)

          if (!existing.length) {
            throw new TRPCError({
              code: 'NOT_FOUND',
              message: 'Vessel not found'
            })
          }

          // Check if vessel is in use (including fermenting)
          if (existing[0].status === 'in_use' || existing[0].status === 'fermenting' || existing[0].status === 'storing' || existing[0].status === 'aging') {
            throw new TRPCError({
              code: 'BAD_REQUEST',
              message: 'Cannot delete vessel that contains liquid or is actively in use'
            })
          }

          const deletedVessel = await db
            .update(vessels)
            .set({
              deletedAt: new Date(),
              updatedAt: new Date(),
            })
            .where(eq(vessels.id, input.id))
            .returning()

          // Audit logging
          await publishDeleteEvent(
            'vessels',
            input.id,
            existing[0],
            ctx.session?.user?.id,
            'Vessel deleted via API'
          )

          return {
            success: true,
            message: `Vessel "${existing[0].name || 'Unknown'}" deleted successfully`,
            vessel: deletedVessel[0],
          }
        } catch (error) {
          if (error instanceof TRPCError) throw error
          console.error('Error deleting vessel:', error)
          throw new TRPCError({
            code: 'INTERNAL_SERVER_ERROR',
            message: 'Failed to delete vessel'
          })
        }
      }),

    getById: createRbacProcedure('read', 'vessel')
      .input(z.object({ id: z.string().uuid() }))
      .query(async ({ input }) => {
        try {
          const vessel = await db
            .select()
            .from(vessels)
            .where(and(eq(vessels.id, input.id), isNull(vessels.deletedAt)))
            .limit(1)

          if (!vessel.length) {
            throw new TRPCError({
              code: 'NOT_FOUND',
              message: 'Vessel not found'
            })
          }

          return {
            vessel: vessel[0],
          }
        } catch (error) {
          if (error instanceof TRPCError) throw error
          console.error('Error getting vessel:', error)
          throw new TRPCError({
            code: 'INTERNAL_SERVER_ERROR',
            message: 'Failed to get vessel'
          })
        }
      }),

    liquidMap: createRbacProcedure('list', 'vessel').query(async () => {
      try {
        // Get vessels with their current batches and apple press runs
        const vesselsWithBatches = await db
          .select({
            vesselId: vessels.id,
            vesselName: vessels.name,
            vesselCapacityL: vessels.capacityL,
            vesselStatus: vessels.status,
            vesselLocation: vessels.location,
            batchId: batches.id,
            batchNumber: batches.batchNumber,
            batchStatus: batches.status,
            currentVolumeL: batches.currentVolumeL,
            batchCustomName: batches.customName,
            // Include apple press run volume when no batch exists
            applePressRunId: applePressRuns.id,
            applePressRunVolume: applePressRuns.totalJuiceVolumeL,
          })
          .from(vessels)
          .leftJoin(batches, and(
            eq(batches.vesselId, vessels.id),
            isNull(batches.deletedAt),
            eq(batches.status, 'active')
          ))
          .leftJoin(applePressRuns, and(
            eq(applePressRuns.vesselId, vessels.id),
            isNull(applePressRuns.deletedAt),
            eq(applePressRuns.status, 'completed')
          ))
          .where(isNull(vessels.deletedAt))
          .orderBy(vessels.name)

        // Get latest measurements for each batch
        const batchIds = vesselsWithBatches
          .filter(v => v.batchId)
          .map(v => v.batchId as string)

        let latestMeasurements = new Map()
        if (batchIds.length > 0) {
          const measurementsList = await db
            .select({
              batchId: batchMeasurements.batchId,
              specificGravity: batchMeasurements.specificGravity,
              ph: batchMeasurements.ph,
              temperature: batchMeasurements.temperature,
              measurementDate: batchMeasurements.measurementDate,
            })
            .from(batchMeasurements)
            .where(and(
              inArray(batchMeasurements.batchId, batchIds),
              isNull(batchMeasurements.deletedAt)
            ))
            .orderBy(desc(batchMeasurements.measurementDate))

          // Group by batch and take the latest
          for (const m of measurementsList) {
            if (!latestMeasurements.has(m.batchId)) {
              latestMeasurements.set(m.batchId, m)
            }
          }
        }

        // Get total packaged inventory
        const packagedInventory = await db
          .select({
            totalBottles: sql<number>`sum(${inventory.currentBottleCount})`,
            totalVolumeL: sql<number>`sum(${packages.volumePackagedL}::decimal * ${inventory.currentBottleCount}::decimal / ${packages.bottleCount}::decimal)`,
          })
          .from(inventory)
          .leftJoin(packages, eq(packages.id, inventory.packageId))
          .where(and(isNull(inventory.deletedAt), isNull(packages.deletedAt)))

        // Calculate total liquid in cellar from both batches and apple press runs
        const cellarLiquid = vesselsWithBatches.reduce((total, vessel) => {
          // Prioritize batch volume if it exists, otherwise use apple press run volume
          if (vessel.currentVolumeL) {
            return total + parseFloat(vessel.currentVolumeL)
          } else if (vessel.applePressRunVolume) {
            return total + parseFloat(vessel.applePressRunVolume)
          }
          return total
        }, 0)

        // Ensure packaged inventory values are valid numbers
        const packagedData = packagedInventory[0] || { totalBottles: 0, totalVolumeL: 0 }
        const packagedVolumeL = parseFloat(String(packagedData.totalVolumeL || 0)) || 0

        // Combine vessel data with measurements
        const vesselsWithMeasurements = vesselsWithBatches.map(vessel => ({
          ...vessel,
          latestMeasurement: vessel.batchId ? latestMeasurements.get(vessel.batchId) : null
        }))

        return {
          vessels: vesselsWithMeasurements,
          cellarLiquidL: cellarLiquid,
          packagedInventory: {
            totalBottles: parseInt(String(packagedData.totalBottles || 0)) || 0,
            totalVolumeL: packagedVolumeL,
          },
          totalLiquidL: cellarLiquid + packagedVolumeL,
        }
      } catch (error) {
        console.error('Error getting liquid map:', error)
        throw new TRPCError({
          code: 'INTERNAL_SERVER_ERROR',
          message: 'Failed to get liquid map'
        })
      }
    }),
    transfer: createRbacProcedure('update', 'vessel')
      .input(z.object({
        fromVesselId: z.string().uuid('Invalid source vessel ID'),
        toVesselId: z.string().uuid('Invalid destination vessel ID'),
        volumeL: z.number().positive('Transfer volume must be positive'),
        loss: z.number().min(0, 'Loss cannot be negative').optional(),
        notes: z.string().optional(),
      }))
      .mutation(async ({ input, ctx }) => {
        try {
          return await db.transaction(async (tx) => {
            // Verify source vessel exists and has liquid
            const sourceVessel = await tx
              .select()
              .from(vessels)
              .where(and(eq(vessels.id, input.fromVesselId), isNull(vessels.deletedAt)))
              .limit(1)

            if (!sourceVessel.length) {
              throw new TRPCError({
                code: 'NOT_FOUND',
                message: 'Source vessel not found'
              })
            }

            // Verify destination vessel exists and is available
            const destVessel = await tx
              .select()
              .from(vessels)
              .where(and(eq(vessels.id, input.toVesselId), isNull(vessels.deletedAt)))
              .limit(1)

            if (!destVessel.length) {
              throw new TRPCError({
                code: 'NOT_FOUND',
                message: 'Destination vessel not found'
              })
            }

            if (destVessel[0].status !== 'available') {
              throw new TRPCError({
                code: 'BAD_REQUEST',
                message: 'Destination vessel is not available'
              })
            }

            // Check if destination vessel has enough capacity
            const destCapacityL = parseFloat(destVessel[0].capacityL || '0')
            if (input.volumeL > destCapacityL) {
              throw new TRPCError({
                code: 'BAD_REQUEST',
                message: `Transfer volume (${input.volumeL}L) exceeds destination vessel capacity (${destCapacityL}L)`
              })
            }

            // Get current batch in source vessel
            const sourceBatch = await tx
              .select()
              .from(batches)
              .where(and(
                eq(batches.vesselId, input.fromVesselId),
                eq(batches.status, 'active'),
                isNull(batches.deletedAt)
              ))
              .limit(1)

            if (!sourceBatch.length) {
              throw new TRPCError({
                code: 'NOT_FOUND',
                message: 'No active batch found in source vessel'
              })
            }

            const currentVolumeL = parseFloat(sourceBatch[0].currentVolumeL || '0')
            const transferVolumeL = input.volumeL + (input.loss || 0)

            if (transferVolumeL > currentVolumeL) {
              throw new TRPCError({
                code: 'BAD_REQUEST',
                message: `Transfer volume plus loss (${transferVolumeL}L) exceeds current batch volume (${currentVolumeL}L)`
              })
            }

            const remainingVolumeL = currentVolumeL - transferVolumeL
            let remainingBatch = null

            // Check if this is a full transfer or partial transfer
            if (remainingVolumeL > 0) {
              // Partial transfer - create remaining batch in source vessel
              const newRemainingBatch = await tx
                .insert(batches)
                .values({
                  vesselId: input.fromVesselId,
                  name: `${sourceBatch[0].name} - Remaining`,
                  batchNumber: `${sourceBatch[0].batchNumber}-R`,
                  initialVolumeL: remainingVolumeL.toString(),
                  currentVolumeL: remainingVolumeL.toString(),
                  status: 'active',
                  juiceLotId: sourceBatch[0].juiceLotId,
                  originPressRunId: sourceBatch[0].originPressRunId,
                  startDate: new Date(),
                  createdAt: new Date(),
                  updatedAt: new Date(),
                })
                .returning()

              remainingBatch = newRemainingBatch[0]

              // Audit logging for new remaining batch
              await publishCreateEvent(
                'batches',
                remainingBatch.id,
                {
                  batchId: remainingBatch.id,
                  vesselId: input.fromVesselId,
                  volumeL: remainingVolumeL,
                  remainingFrom: sourceBatch[0].id
                },
                ctx.session?.user?.id,
                'Remaining batch created after partial transfer via API'
              )
            } else {
              // Full transfer - source vessel needs cleaning
              await tx
                .update(vessels)
                .set({
                  status: 'cleaning',
                  updatedAt: new Date(),
                })
                .where(eq(vessels.id, input.fromVesselId))
            }

            // Move the original batch to the destination vessel
            const updatedBatch = await tx
              .update(batches)
              .set({
                vesselId: input.toVesselId,
                currentVolumeL: input.volumeL.toString(),
                updatedAt: new Date(),
              })
              .where(eq(batches.id, sourceBatch[0].id))
              .returning()

            // Update destination vessel status to fermenting
            await tx
              .update(vessels)
              .set({
                status: 'fermenting',
                updatedAt: new Date(),
              })
              .where(eq(vessels.id, input.toVesselId))

            // Audit logging for batch transfer
            await publishUpdateEvent(
              'batches',
              sourceBatch[0].id,
              sourceBatch[0],
              { vesselId: input.toVesselId, currentVolumeL: input.volumeL.toString() },
              ctx.session?.user?.id,
              `Batch transferred to ${destVessel[0].name || 'Unknown Vessel'} via API`
            )

            // Record the transfer in batchTransfers table
            const transferRecord = await tx
              .insert(batchTransfers)
              .values({
                sourceBatchId: sourceBatch[0].id,
                sourceVesselId: input.fromVesselId,
                destinationBatchId: sourceBatch[0].id, // Same batch moved
                destinationVesselId: input.toVesselId,
                remainingBatchId: remainingBatch?.id || null,
                volumeTransferredL: input.volumeL.toString(),
                lossL: (input.loss || 0).toString(),
                totalVolumeProcessedL: transferVolumeL.toString(),
                remainingVolumeL: remainingVolumeL > 0 ? remainingVolumeL.toString() : null,
                notes: input.notes,
                transferredBy: ctx.session?.user?.id,
                transferredAt: new Date(),
                createdAt: new Date(),
                updatedAt: new Date(),
              })
              .returning()

            return {
              success: true,
              message: `Successfully transferred ${input.volumeL}L${input.loss ? ` (${input.loss}L loss)` : ''} from ${sourceVessel[0].name || 'Unknown'} to ${destVessel[0].name || 'Unknown'}. Batch moved to new vessel${remainingVolumeL > 0 ? `, remaining batch created with ${remainingVolumeL}L` : ''}.`,
              transferredBatch: updatedBatch[0],
              remainingSourceBatch: remainingBatch,
              transferRecord: transferRecord[0],
            }
          })
        } catch (error) {
          if (error instanceof TRPCError) throw error
          console.error('Error transferring vessel liquid:', error)
          throw new TRPCError({
            code: 'INTERNAL_SERVER_ERROR',
            message: 'Failed to transfer vessel liquid'
          })
        }
      }),
    getTransferHistory: createRbacProcedure('read', 'vessel')
      .input(z.object({
        vesselId: z.string().uuid().optional(),
        batchId: z.string().uuid().optional(),
        limit: z.number().min(1).max(100).default(20),
        offset: z.number().min(0).default(0),
      }))
      .query(async ({ input }) => {
        try {
          let whereClause = and(isNull(batchTransfers.deletedAt))

          if (input.vesselId) {
            whereClause = and(
              whereClause,
              or(
                eq(batchTransfers.sourceVesselId, input.vesselId),
                eq(batchTransfers.destinationVesselId, input.vesselId)
              )
            )
          }

          if (input.batchId) {
            whereClause = and(
              whereClause,
              or(
                eq(batchTransfers.sourceBatchId, input.batchId),
                eq(batchTransfers.destinationBatchId, input.batchId),
                eq(batchTransfers.remainingBatchId, input.batchId)
              )
            )
          }

          // Create aliased tables
          const sv = aliasedTable(vessels, 'sv')
          const dv = aliasedTable(vessels, 'dv')
          const u = aliasedTable(users, 'u')
          const sb = aliasedTable(batches, 'sb')
          const db_alias = aliasedTable(batches, 'db')
          const rb = aliasedTable(batches, 'rb')

          const transfers = await db
            .select({
              id: batchTransfers.id,
              sourceBatchId: batchTransfers.sourceBatchId,
              sourceVesselId: batchTransfers.sourceVesselId,
              sourceVesselName: sv.name,
              destinationBatchId: batchTransfers.destinationBatchId,
              destinationVesselId: batchTransfers.destinationVesselId,
              destinationVesselName: dv.name,
              remainingBatchId: batchTransfers.remainingBatchId,
              volumeTransferredL: batchTransfers.volumeTransferredL,
              lossL: batchTransfers.lossL,
              totalVolumeProcessedL: batchTransfers.totalVolumeProcessedL,
              remainingVolumeL: batchTransfers.remainingVolumeL,
              notes: batchTransfers.notes,
              transferredAt: batchTransfers.transferredAt,
              transferredBy: batchTransfers.transferredBy,
              transferredByName: u.name,
              sourceBatchName: sb.name,
              destinationBatchName: db_alias.name,
              remainingBatchName: rb.name,
            })
            .from(batchTransfers)
            .leftJoin(sv, eq(batchTransfers.sourceVesselId, sv.id))
            .leftJoin(dv, eq(batchTransfers.destinationVesselId, dv.id))
            .leftJoin(u, eq(batchTransfers.transferredBy, u.id))
            .leftJoin(sb, eq(batchTransfers.sourceBatchId, sb.id))
            .leftJoin(db_alias, eq(batchTransfers.destinationBatchId, db_alias.id))
            .leftJoin(rb, eq(batchTransfers.remainingBatchId, rb.id))
            .where(whereClause)
            .orderBy(desc(batchTransfers.transferredAt))
            .limit(input.limit)
            .offset(input.offset)

          const totalCount = await db
            .select({ count: sql<number>`count(*)` })
            .from(batchTransfers)
            .where(whereClause)

          return {
            transfers,
            totalCount: totalCount[0]?.count || 0,
            limit: input.limit,
            offset: input.offset,
          }
        } catch (error) {
          console.error('Error getting transfer history:', error)
          throw new TRPCError({
            code: 'INTERNAL_SERVER_ERROR',
            message: 'Failed to get transfer history'
          })
        }
      }),

    // Purge vessel - delete batch and/or clear completed press runs
    purge: createRbacProcedure('update', 'vessel')
      .input(z.object({
        vesselId: z.string().uuid('Invalid vessel ID'),
      }))
      .mutation(async ({ input, ctx }) => {
        try {
          // Find active batch in vessel
          const activeBatch = await db
            .select()
            .from(batches)
            .where(and(
              eq(batches.vesselId, input.vesselId),
              eq(batches.status, 'active'),
              isNull(batches.deletedAt)
            ))
            .limit(1)

          // Find completed press runs in vessel
          const completedPressRuns = await db
            .select()
            .from(applePressRuns)
            .where(and(
              eq(applePressRuns.vesselId, input.vesselId),
              eq(applePressRuns.status, 'completed'),
              isNull(applePressRuns.deletedAt)
            ))

          if (!activeBatch.length && !completedPressRuns.length) {
            throw new TRPCError({
              code: 'NOT_FOUND',
              message: 'No liquid found in this vessel'
            })
          }

          // Soft delete the batch if it exists
          if (activeBatch.length) {
            await db
              .update(batches)
              .set({
                deletedAt: new Date(),
                updatedAt: new Date(),
              })
              .where(eq(batches.id, activeBatch[0].id))

            // Publish audit event for batch deletion
            await publishDeleteEvent(
              'batches',
              activeBatch[0].id,
              { batchId: activeBatch[0].id, vesselId: input.vesselId, reason: 'Vessel purged' },
              ctx.session?.user?.id,
              'Batch deleted via vessel purge'
            )
          }

          // Clear vessel association from completed press runs
          if (completedPressRuns.length) {
            for (const pressRun of completedPressRuns) {
              await db
                .update(applePressRuns)
                .set({
                  vesselId: null,
                  updatedAt: new Date(),
                })
                .where(eq(applePressRuns.id, pressRun.id))
            }
          }

          // Update vessel to cleaning (needs cleaning after being emptied)
          await db
            .update(vessels)
            .set({
              status: 'cleaning',
              updatedAt: new Date(),
            })
            .where(eq(vessels.id, input.vesselId))

          const messages = []
          if (activeBatch.length) {
            messages.push(`batch ${activeBatch[0].batchNumber} deleted`)
          }
          if (completedPressRuns.length) {
            messages.push(`${completedPressRuns.length} completed press run(s) cleared`)
          }

          return {
            success: true,
            message: `Vessel purged: ${messages.join(', ')}`,
          }
        } catch (error) {
          if (error instanceof TRPCError) throw error
          console.error('Error purging vessel:', error)
          throw new TRPCError({
            code: 'INTERNAL_SERVER_ERROR',
            message: 'Failed to purge vessel'
          })
        }
      }),
  }),

  // COGS and Reporting
  reports: router({
    cogsPerBatch: createRbacProcedure('list', 'reports').query(async () => {
      try {
        // TODO: Implement when batchCosts and cogsItems tables are created
        return {
          batches: [] as Array<{
            batchId: string
            batchNumber: string
            batchStatus: string
            totalAppleCost: string
            laborCost: string
            overheadCost: string
            packagingCost: string
            totalCost: string
            costPerBottle: string | null
            costPerL: string | null
            calculatedAt: Date | null
            initialVolumeL: string | null
            currentVolumeL: string | null
          }>,
          count: 0
        }
        /* const batchCostData = await db
          .select({
            batchId: batchCosts.batchId,
            batchNumber: batches.batchNumber,
            batchStatus: batches.status,
            totalAppleCost: batchCosts.totalAppleCost,
            laborCost: batchCosts.laborCost,
            overheadCost: batchCosts.overheadCost,
            packagingCost: batchCosts.packagingCost,
            totalCost: batchCosts.totalCost,
            costPerBottle: batchCosts.costPerBottle,
            costPerL: batchCosts.costPerL,
            calculatedAt: batchCosts.calculatedAt,
            initialVolumeL: batches.initialVolumeL,
            currentVolumeL: batches.currentVolumeL,
          })
          .from(batchCosts)
          .leftJoin(batches, eq(batches.id, batchCosts.batchId))
          .where(and(isNull(batchCosts.deletedAt), isNull(batches.deletedAt)))
          .orderBy(desc(batchCosts.calculatedAt))

        // Get detailed COGS items for each batch
        const cogsItems = await db
          .select({
            batchId: cogsItems.batchId,
            itemType: cogsItems.itemType,
            description: cogsItems.description,
            cost: cogsItems.cost,
            quantity: cogsItems.quantity,
            unit: cogsItems.unit,
            appliedAt: cogsItems.appliedAt,
          })
          .from(cogsItems)
          .where(isNull(cogsItems.deletedAt))
          .orderBy(cogsItems.appliedAt)

        // Group COGS items by batch
        const cogsItemsByBatch = cogsItems.reduce((acc, item) => {
          if (!acc[item.batchId]) {
            acc[item.batchId] = []
          }
          acc[item.batchId].push(item)
          return acc
        }, {} as Record<string, typeof cogsItems>)

        return {
          batches: batchCostData.map(batch => ({
            ...batch,
            cogsItems: cogsItemsByBatch[batch.batchId] || [],
          })),
          count: batchCostData.length,
        } */
      } catch (error) {
        console.error('Error getting COGS per batch:', error)
        throw new TRPCError({
          code: 'INTERNAL_SERVER_ERROR',
          message: 'Failed to get COGS per batch'
        })
      }
    }),

    cogsBatchDetail: createRbacProcedure('list', 'reports')
      .input(z.object({ batchId: z.string().uuid() }))
      .query(async ({ input }) => {
        try {
          const batch = await db
            .select()
            .from(batches)
            .where(and(eq(batches.id, input.batchId), isNull(batches.deletedAt)))
            .limit(1)

          if (!batch.length) {
            throw new TRPCError({
              code: 'NOT_FOUND',
              message: 'Batch not found'
            })
          }

          // TODO: Implement when batchCosts and cogsItems tables are created
          return {
            batch: batch[0],
            costs: null,
            cogsBreakdown: [],
          }

          /* const costs = await db
            .select()
            .from(batchCosts)
            .where(and(eq(batchCosts.batchId, input.batchId), isNull(batchCosts.deletedAt)))
            .limit(1)

          const cogsBreakdown = await db
            .select()
            .from(cogsItems)
            .where(and(eq(cogsItems.batchId, input.batchId), isNull(cogsItems.deletedAt)))
            .orderBy(cogsItems.appliedAt)

          return {
            batch: batch[0],
            costs: costs[0] || null,
            cogsBreakdown,
          } */
        } catch (error) {
          if (error instanceof TRPCError) throw error
          console.error('Error getting batch COGS detail:', error)
          throw new TRPCError({
            code: 'INTERNAL_SERVER_ERROR',
            message: 'Failed to get batch COGS detail'
          })
        }
      }),
  }),

  // Legacy test endpoints for backward compatibility
  vendors: router({
    list: createRbacProcedure('list', 'vendor').query(({ ctx }) => {
      return {
        message: 'Listing vendors (RBAC: list vendor)',
        user: ctx.session?.user?.email,
        role: ctx.session?.user?.role
      }
    }),
    
    delete: createRbacProcedure('delete', 'vendor')
      .input(z.object({ id: z.string().uuid() }))
      .mutation(({ ctx, input }) => {
        return {
          message: `Deleting vendor ${input.id} (RBAC: delete vendor)`,
          user: ctx.session?.user?.email,
          role: ctx.session?.user?.role
        }
      })
  }),

  users: router({
    create: createRbacProcedure('create', 'user')
      .input(z.object({ email: z.string().email() }))
      .mutation(({ ctx, input }) => {
        return {
          message: `Creating user ${input.email} (RBAC: create user)`,
          user: ctx.session?.user?.email,
          role: ctx.session?.user?.role
        }
      })
  }),

  // Apple Press Run management - mobile workflow
  pressRun: pressRunRouter,

  // Invoice number generation
  invoiceNumber: invoiceNumberRouter,

  // Vendor variety management
  vendorVariety: vendorVarietyRouter,

  // Health check and system monitoring
  health: healthRouter,

  // Inventory management
  inventory: inventoryRouter,

  // PDF report generation
  pdfReports: reportsRouter,

  // Audit logging and reporting
  audit: auditRouter,

  // Purchase management for different material types
  additivePurchases: additivePurchasesRouter,
  baseFruitPurchases: baseFruitPurchasesRouter,
  juicePurchases: juicePurchasesRouter,
  packagingPurchases: packagingPurchasesRouter,

  // Variety management
  additiveVarieties: additiveVarietiesRouter,
  juiceVarieties: juiceVarietiesRouter,
  packagingVarieties: packagingVarietiesRouter
})

export type AppRouter = typeof appRouter<|MERGE_RESOLUTION|>--- conflicted
+++ resolved
@@ -1979,457 +1979,7 @@
   }),
 
   // Packaging management
-<<<<<<< HEAD
-  packaging: router({
-    list: createRbacProcedure('list', 'packaging').query(async () => {
-      try {
-        const packageList = await db
-          .select({
-            id: packages.id,
-            batchId: packages.batchId,
-            packageDate: packages.packageDate,
-            volumePackagedL: packages.volumePackagedL,
-            bottleSize: packages.bottleSize,
-            bottleCount: packages.bottleCount,
-            abvAtPackaging: packages.abvAtPackaging,
-            notes: packages.notes,
-            createdAt: packages.createdAt,
-          })
-          .from(packages)
-          .where(isNull(packages.deletedAt))
-          .orderBy(desc(packages.packageDate), desc(packages.createdAt))
-
-        return {
-          packages: packageList,
-          count: packageList.length,
-        }
-      } catch (error) {
-        console.error('Error listing packages:', error)
-        throw new TRPCError({
-          code: 'INTERNAL_SERVER_ERROR',
-          message: 'Failed to list packages'
-        })
-      }
-    }),
-
-    create: createRbacProcedure('create', 'packaging')
-      .input(z.object({
-        batchId: z.string().uuid('Invalid batch ID'),
-        packageDate: z.date().or(z.string().transform(val => new Date(val))),
-        volumePackagedL: z.number().positive('Volume packaged must be positive'),
-        bottleSize: z.string().min(1, 'Bottle size is required'),
-        bottleCount: z.number().int().positive('Bottle count must be positive'),
-        abvAtPackaging: z.number().min(0).max(20).optional(),
-        location: z.string().optional(),
-        notes: z.string().optional(),
-      }))
-      .mutation(async ({ input, ctx }) => {
-        try {
-          return await db.transaction(async (tx) => {
-            // Verify batch exists and has enough volume
-            const batch = await tx
-              .select()
-              .from(batches)
-              .where(and(eq(batches.id, input.batchId), isNull(batches.deletedAt)))
-              .limit(1)
-
-            if (!batch.length) {
-              throw new TRPCError({
-                code: 'NOT_FOUND',
-                message: 'Batch not found'
-              })
-            }
-
-            const currentVolumeL = parseFloat(batch[0].currentVolumeL || '0')
-            if (input.volumePackagedL > currentVolumeL) {
-              throw new TRPCError({
-                code: 'BAD_REQUEST',
-                message: `Not enough volume in batch. Available: ${currentVolumeL}L, Requested: ${input.volumePackagedL}L`
-              })
-            }
-
-            // Calculate bottle volume to verify count
-            const expectedBottleVolumeL = input.volumePackagedL / input.bottleCount
-            if (expectedBottleVolumeL < 0.1 || expectedBottleVolumeL > 2.0) {
-              throw new TRPCError({
-                code: 'BAD_REQUEST',
-                message: 'Bottle volume calculation seems incorrect (should be between 0.1L and 2.0L per bottle)'
-              })
-            }
-
-            // Create the package
-            const newPackage = await tx
-              .insert(packages)
-              .values({
-                batchId: input.batchId,
-                packageDate: input.packageDate,
-                volumePackagedL: input.volumePackagedL.toString(),
-                bottleSize: input.bottleSize,
-                bottleCount: input.bottleCount,
-                abvAtPackaging: input.abvAtPackaging?.toString(),
-                notes: input.notes,
-                createdAt: new Date(),
-                updatedAt: new Date(),
-              })
-              .returning()
-
-            const packageId = newPackage[0].id
-
-            // Create initial inventory entry
-            const newInventory = await tx
-              .insert(inventory)
-              .values({
-                packageId,
-                currentBottleCount: input.bottleCount,
-                reservedBottleCount: 0,
-                location: input.location,
-                createdAt: new Date(),
-                updatedAt: new Date(),
-              })
-              .returning()
-
-            // Create initial inventory transaction
-            await tx
-              .insert(inventoryTransactions)
-              .values({
-                inventoryId: newInventory[0].id,
-                transactionType: 'transfer',
-                quantityChange: input.bottleCount,
-                transactionDate: input.packageDate,
-                reason: 'Initial packaging',
-                notes: `Packaged from batch ${batch[0].batchNumber}`,
-                createdAt: new Date(),
-                updatedAt: new Date(),
-              })
-
-            // Update batch current volume
-            const remainingVolumeL = currentVolumeL - input.volumePackagedL
-            await tx
-              .update(batches)
-              .set({
-                currentVolumeL: remainingVolumeL.toString(),
-                updatedAt: new Date(),
-              })
-              .where(eq(batches.id, input.batchId))
-
-            // If batch is fully packaged, mark as completed
-            if (remainingVolumeL <= 0.1) { // Allow for minor rounding
-              await tx
-                .update(batches)
-                .set({
-                  status: 'packaged',
-                  endDate: input.packageDate,
-                  updatedAt: new Date(),
-                })
-                .where(eq(batches.id, input.batchId))
-
-              // Free up vessel
-              if (batch[0].vesselId) {
-                await tx
-                  .update(vessels)
-                  .set({
-                    status: 'available',
-                    updatedAt: new Date(),
-                  })
-                  .where(eq(vessels.id, batch[0].vesselId))
-              }
-            }
-
-            // Publish audit events
-            await publishCreateEvent(
-              'packages',
-              packageId,
-              { packageId, batchId: input.batchId, bottleCount: input.bottleCount, volumeL: input.volumePackagedL },
-              ctx.session?.user?.id,
-              'Packaging run created via API'
-            )
-
-            await publishCreateEvent(
-              'inventory',
-              newInventory[0].id,
-              { inventoryId: newInventory[0].id, packageId, initialCount: input.bottleCount },
-              ctx.session?.user?.id,
-              'Initial inventory created via API'
-            )
-
-            return {
-              success: true,
-              package: newPackage[0],
-              inventory: newInventory[0],
-              remainingBatchVolumeL: remainingVolumeL,
-              message: `Packaged ${input.bottleCount} bottles (${input.volumePackagedL}L) from batch ${batch[0].batchNumber}`,
-            }
-          })
-        } catch (error) {
-          if (error instanceof TRPCError) throw error
-          console.error('Error creating packaging run:', error)
-          throw new TRPCError({
-            code: 'INTERNAL_SERVER_ERROR',
-            message: 'Failed to create packaging run'
-          })
-        }
-      }),
-
-    getById: createRbacProcedure('read', 'packaging')
-      .input(z.object({ id: z.string().uuid() }))
-      .query(async ({ input }) => {
-        try {
-          // Get package data with comprehensive batch, vessel, and related information
-          const packageWithDetails = await db
-            .select({
-              // Package data
-              packageId: packages.id,
-              packageDate: packages.packageDate,
-              volumePackagedL: packages.volumePackagedL,
-              bottleSize: packages.bottleSize,
-              bottleCount: packages.bottleCount,
-              abvAtPackaging: packages.abvAtPackaging,
-              packageNotes: packages.notes,
-              packageCreatedAt: packages.createdAt,
-              packageUpdatedAt: packages.updatedAt,
-
-              // Batch data
-              batchId: batches.id,
-              batchName: batches.name,
-              batchCustomName: batches.customName,
-              batchNumber: batches.batchNumber,
-              initialVolumeL: batches.initialVolumeL,
-              currentVolumeL: batches.currentVolumeL,
-              batchStatus: batches.status,
-              batchStartDate: batches.startDate,
-              batchEndDate: batches.endDate,
-              originPressRunId: batches.originPressRunId,
-
-              // Vessel data
-              vesselId: vessels.id,
-              vesselName: vessels.name,
-              vesselCapacityL: vessels.capacityL,
-              vesselMaterial: vessels.material,
-              vesselJacketed: vessels.jacketed,
-              vesselStatus: vessels.status,
-              vesselLocation: vessels.location,
-              vesselNotes: vessels.notes,
-            })
-            .from(packages)
-            .innerJoin(batches, eq(packages.batchId, batches.id))
-            .leftJoin(vessels, eq(batches.vesselId, vessels.id))
-            .where(and(eq(packages.id, input.id), isNull(packages.deletedAt), isNull(batches.deletedAt)))
-            .limit(1)
-
-          if (!packageWithDetails.length) {
-            throw new TRPCError({
-              code: 'NOT_FOUND',
-              message: 'Package not found'
-            })
-          }
-
-          const packageDetail = packageWithDetails[0]
-
-          // Get QA measurements and testing results for the batch
-          const batchMeasurementsData = await db
-            .select()
-            .from(batchMeasurements)
-            .where(and(eq(batchMeasurements.batchId, packageDetail.batchId), isNull(batchMeasurements.deletedAt)))
-            .orderBy(desc(batchMeasurements.measurementDate))
-
-          // Get batch composition (ingredients/fruit varieties used)
-          const batchCompositionData = await db
-            .select({
-              compositionId: batchCompositions.id,
-              purchaseItemId: batchCompositions.purchaseItemId,
-              inputWeightKg: batchCompositions.inputWeightKg,
-              juiceVolumeL: batchCompositions.juiceVolumeL,
-              fractionOfBatch: batchCompositions.fractionOfBatch,
-              materialCost: batchCompositions.materialCost,
-              varietyId: batchCompositions.varietyId,
-              varietyName: baseFruitVarieties.name,
-              lotCode: batchCompositions.lotCode,
-              avgBrix: batchCompositions.avgBrix,
-              estSugarKg: batchCompositions.estSugarKg,
-            })
-            .from(batchCompositions)
-            .innerJoin(baseFruitVarieties, eq(batchCompositions.varietyId, baseFruitVarieties.id))
-            .where(and(eq(batchCompositions.batchId, packageDetail.batchId), isNull(batchCompositions.deletedAt)))
-
-          // Get inventory data for this package
-          const inventoryData = await db
-            .select()
-            .from(inventory)
-            .where(and(eq(inventory.packageId, input.id), isNull(inventory.deletedAt)))
-
-          // Get inventory transactions
-          const transactions = await db
-            .select()
-            .from(inventoryTransactions)
-            .where(inventoryData.length > 0 ? eq(inventoryTransactions.inventoryId, inventoryData[0].id) : sql`false`)
-            .orderBy(desc(inventoryTransactions.transactionDate))
-
-          // Calculate yield and loss percentages
-          const initialBatchVolumeL = parseFloat(packageDetail.initialVolumeL || '0')
-          const volumePackagedL = parseFloat(packageDetail.volumePackagedL || '0')
-          const yieldPercentage = initialBatchVolumeL > 0 ? (volumePackagedL / initialBatchVolumeL) * 100 : 0
-          const lossPercentage = 100 - yieldPercentage
-
-          // Structure the response data
-          const packageData = {
-            id: packageDetail.packageId,
-            batchId: packageDetail.batchId,
-            packageDate: packageDetail.packageDate,
-            volumePackagedL: packageDetail.volumePackagedL,
-            bottleSize: packageDetail.bottleSize,
-            bottleCount: packageDetail.bottleCount,
-            abvAtPackaging: packageDetail.abvAtPackaging,
-            notes: packageDetail.packageNotes,
-            createdAt: packageDetail.packageCreatedAt,
-            updatedAt: packageDetail.packageUpdatedAt,
-          }
-
-          const batchData = {
-            id: packageDetail.batchId,
-            name: packageDetail.batchName,
-            customName: packageDetail.batchCustomName,
-            batchNumber: packageDetail.batchNumber,
-            initialVolumeL: packageDetail.initialVolumeL,
-            currentVolumeL: packageDetail.currentVolumeL,
-            status: packageDetail.batchStatus,
-            startDate: packageDetail.batchStartDate,
-            endDate: packageDetail.batchEndDate,
-            originPressRunId: packageDetail.originPressRunId,
-          }
-
-          const vesselData = packageDetail.vesselId ? {
-            id: packageDetail.vesselId,
-            name: packageDetail.vesselName,
-            capacityL: packageDetail.vesselCapacityL,
-            material: packageDetail.vesselMaterial,
-            jacketed: packageDetail.vesselJacketed,
-            status: packageDetail.vesselStatus,
-            location: packageDetail.vesselLocation,
-            notes: packageDetail.vesselNotes,
-          } : null
-
-          return {
-            package: packageData,
-            batch: batchData,
-            vessel: vesselData,
-            batchMeasurements: batchMeasurementsData,
-            batchComposition: batchCompositionData,
-            inventory: inventoryData[0] || null,
-            transactions,
-            calculatedMetrics: {
-              yieldPercentage: Math.round(yieldPercentage * 100) / 100, // Round to 2 decimal places
-              lossPercentage: Math.round(lossPercentage * 100) / 100,
-              volumePackagedL,
-              initialBatchVolumeL,
-            },
-          }
-        } catch (error) {
-          if (error instanceof TRPCError) throw error
-          console.error('Error getting package details:', error)
-          throw new TRPCError({
-            code: 'INTERNAL_SERVER_ERROR',
-            message: 'Failed to get package details'
-          })
-        }
-      }),
-
-    updateInventory: createRbacProcedure('update', 'packaging')
-      .input(z.object({
-        inventoryId: z.string().uuid('Invalid inventory ID'),
-        transactionType: z.enum(['purchase', 'transfer', 'adjustment', 'sale', 'waste']),
-        quantityChange: z.number().int(),
-        reason: z.string().min(1, 'Reason is required'),
-        notes: z.string().optional(),
-        newLocation: z.string().optional(),
-      }))
-      .mutation(async ({ input, ctx }) => {
-        try {
-          return await db.transaction(async (tx) => {
-            // Verify inventory exists
-            const inventoryRecord = await tx
-              .select()
-              .from(inventory)
-              .where(and(eq(inventory.id, input.inventoryId), isNull(inventory.deletedAt)))
-              .limit(1)
-
-            if (!inventoryRecord.length) {
-              throw new TRPCError({
-                code: 'NOT_FOUND',
-                message: 'Inventory record not found'
-              })
-            }
-
-            const currentCount = inventoryRecord[0].currentBottleCount
-            const newCount = currentCount + input.quantityChange
-
-            if (newCount < 0) {
-              throw new TRPCError({
-                code: 'BAD_REQUEST',
-                message: `Insufficient inventory. Current: ${currentCount}, Requested change: ${input.quantityChange}`
-              })
-            }
-
-            // Update inventory
-            const updateData: any = {
-              currentBottleCount: newCount,
-              updatedAt: new Date(),
-            }
-
-            if (input.newLocation) {
-              updateData.location = input.newLocation
-            }
-
-            const updatedInventory = await tx
-              .update(inventory)
-              .set(updateData)
-              .where(eq(inventory.id, input.inventoryId))
-              .returning()
-
-            // Create transaction record
-            const newTransaction = await tx
-              .insert(inventoryTransactions)
-              .values({
-                inventoryId: input.inventoryId,
-                transactionType: input.transactionType,
-                quantityChange: input.quantityChange,
-                transactionDate: new Date(),
-                reason: input.reason,
-                notes: input.notes,
-                createdAt: new Date(),
-                updatedAt: new Date(),
-              })
-              .returning()
-
-            // Publish audit event
-            await publishUpdateEvent(
-              'inventory',
-              input.inventoryId,
-              inventoryRecord[0],
-              { currentBottleCount: newCount, transactionType: input.transactionType, quantityChange: input.quantityChange },
-              ctx.session?.user?.id,
-              'Inventory updated via API'
-            )
-
-            return {
-              success: true,
-              inventory: updatedInventory[0],
-              transaction: newTransaction[0],
-              message: `Inventory updated: ${input.quantityChange > 0 ? '+' : ''}${input.quantityChange} bottles`,
-            }
-          })
-        } catch (error) {
-          if (error instanceof TRPCError) throw error
-          console.error('Error updating inventory:', error)
-          throw new TRPCError({
-            code: 'INTERNAL_SERVER_ERROR',
-            message: 'Failed to update inventory'
-          })
-        }
-      }),
-  }),
-=======
   packaging: packagingRouter,
->>>>>>> 41a8c889
 
   // Apple Varieties management - comprehensive CRUD with new enriched fields
   fruitVariety: varietiesRouter,
