--- conflicted
+++ resolved
@@ -1,14 +1,12 @@
 import { z } from 'zod'
 import { router, createRbacProcedure, publicProcedure } from '../trpc'
-import { db, baseFruitVarieties, auditLog } from 'db'
+import { db, appleVarieties, auditLog } from 'db'
 import { eq, and, isNull, ilike, or, sql, ne } from 'drizzle-orm'
 import { TRPCError } from '@trpc/server'
-import { publishCreateEvent, publishUpdateEvent, publishDeleteEvent } from 'lib'
-import { zCiderCategory, zIntensity, zHarvestWindow } from 'lib/src/apples'
+import { publishCreateEvent, publishUpdateEvent, publishDeleteEvent, zCiderCategory, zIntensity, zHarvestWindow } from 'lib'
 
 const varietyCreateSchema = z.object({
   name: z.string().min(1, 'Name is required').max(100, 'Name too long'),
-  fruitType: z.enum(['apple', 'pear', 'plum']).default('apple'),
   ciderCategory: zCiderCategory.optional(),
   tannin: zIntensity.optional(),
   acid: zIntensity.optional(),
@@ -21,13 +19,12 @@
   id: z.string().uuid('Invalid variety ID'),
   patch: z.object({
     name: z.string().min(1, 'Name is required').max(100, 'Name too long').optional(),
-    fruitType: z.enum(['apple', 'pear', 'plum']).optional(),
-    ciderCategory: z.union([zCiderCategory, z.literal(null)]).optional(),
-    tannin: z.union([zIntensity, z.literal(null)]).optional(),
-    acid: z.union([zIntensity, z.literal(null)]).optional(),
-    sugarBrix: z.union([zIntensity, z.literal(null)]).optional(),
-    harvestWindow: z.union([zHarvestWindow, z.literal(null)]).optional(),
-    varietyNotes: z.union([z.string(), z.literal(null)]).optional(),
+    ciderCategory: zCiderCategory.nullable().optional(),
+    tannin: zIntensity.nullable().optional(),
+    acid: zIntensity.nullable().optional(),
+    sugarBrix: zIntensity.nullable().optional(),
+    harvestWindow: zHarvestWindow.nullable().optional(),
+    varietyNotes: z.string().optional(),
     isActive: z.boolean().optional(),
   }),
 })
@@ -36,7 +33,6 @@
 const varietyOutputSchema = z.object({
   id: z.string().uuid(),
   name: z.string(),
-  fruitType: z.string(),
   isActive: z.boolean(),
   ciderCategory: z.string().nullable(),
   tannin: z.string().nullable(),
@@ -59,40 +55,39 @@
         const whereConditions = []
 
         if (!input.includeInactive) {
-          whereConditions.push(eq(baseFruitVarieties.isActive, true))
+          whereConditions.push(eq(appleVarieties.isActive, true))
         }
 
         // Always exclude soft-deleted records
-        whereConditions.push(isNull(baseFruitVarieties.deletedAt))
+        whereConditions.push(isNull(appleVarieties.deletedAt))
 
         const varietyList = await db
           .select({
-            id: baseFruitVarieties.id,
-            name: baseFruitVarieties.name,
-            fruitType: baseFruitVarieties.fruitType,
-            isActive: baseFruitVarieties.isActive,
-            ciderCategory: baseFruitVarieties.ciderCategory,
-            tannin: baseFruitVarieties.tannin,
-            acid: baseFruitVarieties.acid,
-            sugarBrix: baseFruitVarieties.sugarBrix,
-            harvestWindow: baseFruitVarieties.harvestWindow,
-            varietyNotes: baseFruitVarieties.varietyNotes,
-            createdAt: baseFruitVarieties.createdAt,
-            updatedAt: baseFruitVarieties.updatedAt,
-          })
-          .from(baseFruitVarieties)
+            id: appleVarieties.id,
+            name: appleVarieties.name,
+            isActive: appleVarieties.isActive,
+            ciderCategory: appleVarieties.ciderCategory,
+            tannin: appleVarieties.tannin,
+            acid: appleVarieties.acid,
+            sugarBrix: appleVarieties.sugarBrix,
+            harvestWindow: appleVarieties.harvestWindow,
+            varietyNotes: appleVarieties.varietyNotes,
+            createdAt: appleVarieties.createdAt,
+            updatedAt: appleVarieties.updatedAt,
+          })
+          .from(appleVarieties)
           .where(whereConditions.length > 0 ? and(...whereConditions) : undefined)
-          .orderBy(baseFruitVarieties.name)
-
-        return {
-          baseFruitVarieties: varietyList,
+          .orderBy(appleVarieties.name)
+
+        return {
+          appleVarieties: varietyList,
           count: varietyList.length,
         }
       } catch (error) {
-        console.error('Error listing fruit varieties:', error)
-        throw new TRPCError({
-          code: 'INTERNAL_SERVER_ERROR',
-          message: 'Failed to list fruit varieties'
+        console.error('Error listing apple varieties:', error)
+        throw new TRPCError({
+          code: 'INTERNAL_SERVER_ERROR',
+          message: 'Failed to list apple varieties'
         })
       }
     }),
@@ -104,11 +99,11 @@
       try {
         // Check for duplicate name (case-insensitive)
         const existingVariety = await db
-          .select({ id: baseFruitVarieties.id, name: baseFruitVarieties.name })
-          .from(baseFruitVarieties)
+          .select({ id: appleVarieties.id, name: appleVarieties.name })
+          .from(appleVarieties)
           .where(and(
-            sql`LOWER(${baseFruitVarieties.name}) = LOWER(${input.name})`,
-            isNull(baseFruitVarieties.deletedAt)
+            sql`LOWER(${appleVarieties.name}) = LOWER(${input.name})`,
+            isNull(appleVarieties.deletedAt)
           ))
           .limit(1)
 
@@ -130,13 +125,13 @@
         }
 
         const newVariety = await db
-          .insert(baseFruitVarieties)
+          .insert(appleVarieties)
           .values(values as any)
           .returning()
 
         // Publish audit event
         await publishCreateEvent(
-          'base_fruit_varieties',
+          'apple_varieties',
           newVariety[0].id,
           {
             varietyId: newVariety[0].id,
@@ -153,7 +148,7 @@
 
         return {
           success: true,
-          fruitVariety: newVariety[0],
+          appleVariety: newVariety[0],
           message: `Apple variety "${input.name}" created successfully`,
         }
       } catch (error) {
@@ -168,27 +163,17 @@
 
   // Update variety with partial patch support
   update: createRbacProcedure('update', 'apple_variety')
-    .input((input: unknown) => {
-      console.log('🔍 Raw update input:', JSON.stringify(input, null, 2))
-      try {
-        const result = varietyUpdateSchema.parse(input)
-        console.log('✅ Validation passed:', JSON.stringify(result, null, 2))
-        return result
-      } catch (error: any) {
-        console.error('❌ Validation failed:', error.errors)
-        throw error
-      }
-    })
+    .input(varietyUpdateSchema)
     .mutation(async ({ input, ctx }) => {
-      console.log('🔍 Apple variety update mutation started')
+      console.log('🔍 Apple variety update called with input:', JSON.stringify(input, null, 2))
       try {
         // Get existing variety for audit trail
         const existingVariety = await db
           .select()
-          .from(baseFruitVarieties)
+          .from(appleVarieties)
           .where(and(
-            eq(baseFruitVarieties.id, input.id),
-            isNull(baseFruitVarieties.deletedAt)
+            eq(appleVarieties.id, input.id),
+            isNull(appleVarieties.deletedAt)
           ))
           .limit(1)
 
@@ -202,12 +187,12 @@
         // Check for name conflicts if name is being changed
         if (input.patch.name && input.patch.name !== existingVariety[0].name) {
           const duplicateVariety = await db
-            .select({ id: baseFruitVarieties.id, name: baseFruitVarieties.name })
-            .from(baseFruitVarieties)
+            .select({ id: appleVarieties.id, name: appleVarieties.name })
+            .from(appleVarieties)
             .where(and(
-              sql`LOWER(${baseFruitVarieties.name}) = LOWER(${input.patch.name})`,
-              ne(baseFruitVarieties.id, input.id),
-              isNull(baseFruitVarieties.deletedAt)
+              sql`LOWER(${appleVarieties.name}) = LOWER(${input.patch.name})`,
+              ne(appleVarieties.id, input.id),
+              isNull(appleVarieties.deletedAt)
             ))
             .limit(1)
 
@@ -225,7 +210,6 @@
         }
 
         if (input.patch.name !== undefined) updateData.name = input.patch.name
-        if (input.patch.fruitType !== undefined) updateData.fruitType = input.patch.fruitType
         if (input.patch.ciderCategory !== undefined) updateData.ciderCategory = input.patch.ciderCategory
         if (input.patch.tannin !== undefined) updateData.tannin = input.patch.tannin
         if (input.patch.acid !== undefined) updateData.acid = input.patch.acid
@@ -235,14 +219,14 @@
         if (input.patch.isActive !== undefined) updateData.isActive = input.patch.isActive
 
         const updatedVariety = await db
-          .update(baseFruitVarieties)
+          .update(appleVarieties)
           .set(updateData)
-          .where(eq(baseFruitVarieties.id, input.id))
+          .where(eq(appleVarieties.id, input.id))
           .returning()
 
         // Publish audit event
         await publishUpdateEvent(
-          'base_fruit_varieties',
+          'apple_varieties',
           input.id,
           existingVariety[0],
           updateData,
@@ -252,26 +236,20 @@
 
         return {
           success: true,
-          fruitVariety: updatedVariety[0],
-          message: `Fruit variety updated successfully`,
+          appleVariety: updatedVariety[0],
+          message: `Apple variety updated successfully`,
         }
       } catch (error) {
         if (error instanceof TRPCError) throw error
-        console.error('❌ Error updating fruit variety:', error)
+        console.error('❌ Error updating apple variety:', error)
         console.error('Error details:', {
-<<<<<<< HEAD
-          message: (error as any)?.message,
-          code: (error as any)?.code,
-          stack: (error as any)?.stack
-=======
           message: error instanceof Error ? error.message : 'Unknown error',
           code: (error as any)?.code || 'UNKNOWN',
           stack: error instanceof Error ? error.stack : 'No stack trace'
->>>>>>> 6fc2d489
-        })
-        throw new TRPCError({
-          code: 'INTERNAL_SERVER_ERROR',
-          message: 'Failed to update fruit variety'
+        })
+        throw new TRPCError({
+          code: 'INTERNAL_SERVER_ERROR',
+          message: 'Failed to update apple variety'
         })
       }
     }),
@@ -284,10 +262,10 @@
         // Get existing variety for audit trail
         const existingVariety = await db
           .select()
-          .from(baseFruitVarieties)
+          .from(appleVarieties)
           .where(and(
-            eq(baseFruitVarieties.id, input.id),
-            isNull(baseFruitVarieties.deletedAt)
+            eq(appleVarieties.id, input.id),
+            isNull(appleVarieties.deletedAt)
           ))
           .limit(1)
 
@@ -300,17 +278,17 @@
 
         // Soft delete by setting isActive to false
         const removedVariety = await db
-          .update(baseFruitVarieties)
+          .update(appleVarieties)
           .set({
             isActive: false,
             updatedAt: new Date(),
           })
-          .where(eq(baseFruitVarieties.id, input.id))
+          .where(eq(appleVarieties.id, input.id))
           .returning()
 
         // Publish audit event
         await publishDeleteEvent(
-          'base_fruit_varieties',
+          'apple_varieties',
           input.id,
           existingVariety[0],
           ctx.session?.user?.id,
@@ -319,7 +297,7 @@
 
         return {
           success: true,
-          fruitVariety: removedVariety[0],
+          appleVariety: removedVariety[0],
           message: `Apple variety "${existingVariety[0].name}" archived successfully`,
         }
       } catch (error) {
@@ -344,21 +322,21 @@
 
         const varieties = await db
           .select({
-            id: baseFruitVarieties.id,
-            name: baseFruitVarieties.name,
-            ciderCategory: baseFruitVarieties.ciderCategory,
-            tannin: baseFruitVarieties.tannin,
-            acid: baseFruitVarieties.acid,
-            sugarBrix: baseFruitVarieties.sugarBrix,
-            harvestWindow: baseFruitVarieties.harvestWindow,
-          })
-          .from(baseFruitVarieties)
+            id: appleVarieties.id,
+            name: appleVarieties.name,
+            ciderCategory: appleVarieties.ciderCategory,
+            tannin: appleVarieties.tannin,
+            acid: appleVarieties.acid,
+            sugarBrix: appleVarieties.sugarBrix,
+            harvestWindow: appleVarieties.harvestWindow,
+          })
+          .from(appleVarieties)
           .where(and(
-            ilike(baseFruitVarieties.name, searchPattern),
-            eq(baseFruitVarieties.isActive, true),
-            isNull(baseFruitVarieties.deletedAt)
+            ilike(appleVarieties.name, searchPattern),
+            eq(appleVarieties.isActive, true),
+            isNull(appleVarieties.deletedAt)
           ))
-          .orderBy(baseFruitVarieties.name)
+          .orderBy(appleVarieties.name)
           .limit(input.limit)
 
         return {
@@ -367,10 +345,10 @@
           query: input.q,
         }
       } catch (error) {
-        console.error('Error searching fruit varieties:', error)
-        throw new TRPCError({
-          code: 'INTERNAL_SERVER_ERROR',
-          message: 'Failed to search fruit varieties'
+        console.error('Error searching apple varieties:', error)
+        throw new TRPCError({
+          code: 'INTERNAL_SERVER_ERROR',
+          message: 'Failed to search apple varieties'
         })
       }
     }),
