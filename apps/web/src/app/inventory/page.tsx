--- conflicted
+++ resolved
@@ -1,26 +1,10 @@
 "use client"
 
-<<<<<<< HEAD
-import React, { useState, useEffect } from "react"
-import Link from "next/link"
-=======
 import { useState, useEffect } from "react"
->>>>>>> 6fc2d489
 import { useSession } from "next-auth/react"
 import { Navbar } from "@/components/navbar"
 import { Button } from "@/components/ui/button"
 import { Card, CardContent, CardDescription, CardHeader, CardTitle } from "@/components/ui/card"
-<<<<<<< HEAD
-import { Table, TableBody, TableCell, TableHead, TableHeader, TableRow } from "@/components/ui/table"
-import { Input } from "@/components/ui/input"
-import { Textarea } from "@/components/ui/textarea"
-import { Label } from "@/components/ui/label"
-import { Select, SelectContent, SelectItem, SelectTrigger, SelectValue } from "@/components/ui/select"
-import { ScrollableSelectContent } from "@/components/ui/scrollable-select"
-import { ScrollableContainer } from "@/components/ui/scrollable-container"
-import { HarvestDatePicker } from "@/components/ui/harvest-date-picker"
-import { Dialog, DialogContent, DialogDescription, DialogHeader, DialogTitle, DialogTrigger } from "@/components/ui/dialog"
-=======
 import { Tabs, TabsContent, TabsList, TabsTrigger } from "@/components/ui/tabs"
 import { Badge } from "@/components/ui/badge"
 import { TransactionTypeSelector } from "@/components/inventory/TransactionTypeSelector"
@@ -29,32 +13,8 @@
 import { PackagingTransactionForm } from "@/components/inventory/PackagingTransactionForm"
 import { AppleTransactionForm } from "@/components/inventory/AppleTransactionForm"
 import { InventoryTable } from "@/components/inventory/InventoryTable"
->>>>>>> 6fc2d489
 import {
-  Plus,
-  Edit,
-  Trash2,
-  ShoppingCart,
-  Building2,
-  Receipt,
-  Calendar,
-  DollarSign,
   Package,
-<<<<<<< HEAD
-  Search,
-  Filter,
-  CheckCircle,
-  XCircle,
-  X,
-  RefreshCw,
-  Apple,
-  Tag,
-  ExternalLink,
-  ChevronLeft,
-  ChevronRight,
-  Download,
-  FileText
-=======
   Plus,
   Download,
   AlertTriangle,
@@ -62,126 +22,12 @@
   Beaker,
   Droplets,
   Apple
->>>>>>> 6fc2d489
 } from "lucide-react"
-import { bushelsToKg } from "lib"
 import { trpc } from "@/utils/trpc"
-<<<<<<< HEAD
-import { useForm } from "react-hook-form"
-import { zodResolver } from "@hookform/resolvers/zod"
-import { z } from "zod"
-
-// Helper function to download blob as file
-const downloadBlob = (blob: Blob, filename: string) => {
-  const url = URL.createObjectURL(blob)
-  const a = document.createElement('a')
-  a.href = url
-  a.download = filename
-  document.body.appendChild(a)
-  a.click()
-  document.body.removeChild(a)
-  URL.revokeObjectURL(url)
-}
-
-// Helper function to convert base64 to blob
-const base64ToBlob = (base64: string, contentType: string): Blob => {
-  const byteCharacters = atob(base64)
-  const byteNumbers = new Array(byteCharacters.length)
-  for (let i = 0; i < byteCharacters.length; i++) {
-    byteNumbers[i] = byteCharacters.charCodeAt(i)
-  }
-  const byteArray = new Uint8Array(byteNumbers)
-  return new Blob([byteArray], { type: contentType })
-}
-
-// Form schemas
-const vendorSchema = z.object({
-  name: z.string().min(1, "Name is required"),
-  contactEmail: z.string().email().optional().or(z.literal("")),
-  contactPhone: z.string().optional(),
-  address: z.string().optional(),
-})
-=======
 import { handleTransactionError, showSuccess, showLoading } from "@/utils/error-handling"
->>>>>>> 6fc2d489
-
-const purchaseLineSchema = z.object({
-  fruitVarietyId: z.string().uuid("Select an apple variety"),
-  quantity: z.number().positive("Quantity must be positive").optional(),
-  unit: z.enum(["kg", "lb", "bushel"]),
-  pricePerUnit: z.number().positive("Price must be positive").optional(),
-  harvestDate: z.date().nullable().optional(),
-})
-
-const purchaseSchema = z.object({
-  vendorId: z.string().uuid("Select a vendor"),
-  purchaseDate: z.string().min(1, "Purchase date is required"),
-  globalHarvestDate: z.date().nullable().optional(),
-  notes: z.string().optional(),
-  lines: z.array(purchaseLineSchema).min(1, "At least one apple variety is required"),
-})
-
-type VendorForm = z.infer<typeof vendorSchema>
-type PurchaseForm = z.infer<typeof purchaseSchema>
-
-function VendorManagement({ preSelectedVendorId }: { preSelectedVendorId?: string | null }) {
+
+export default function InventoryPage() {
   const { data: session } = useSession()
-<<<<<<< HEAD
-  const [isAddDialogOpen, setIsAddDialogOpen] = useState(false)
-  const [isEditDialogOpen, setIsEditDialogOpen] = useState(false)
-  const [editingVendor, setEditingVendor] = useState<any>(null)
-  const [selectedVendor, setSelectedVendor] = useState<any>(null)
-  const [isAddVarietyModalOpen, setIsAddVarietyModalOpen] = useState(false)
-  const [varietySearchQuery, setVarietySearchQuery] = useState('')
-
-  const { data: vendorData, refetch: refetchVendors } = trpc.vendor.list.useQuery()
-  const vendors = vendorData?.vendors || []
-
-  // Handle pre-selected vendor
-  React.useEffect(() => {
-    if (preSelectedVendorId && vendors.length > 0) {
-      const vendor = vendors.find(v => v.id === preSelectedVendorId)
-      if (vendor) {
-        setSelectedVendor(vendor)
-      }
-    }
-  }, [preSelectedVendorId, vendors])
-  const createVendor = trpc.vendor.create.useMutation({
-    onSuccess: () => {
-      refetchVendors()
-      setIsAddDialogOpen(false)
-      reset()
-    }
-  })
-  const updateVendor = trpc.vendor.update.useMutation({
-    onSuccess: () => {
-      refetchVendors()
-      setIsEditDialogOpen(false)
-      setEditingVendor(null)
-      reset()
-    }
-  })
-  const deleteVendor = trpc.vendor.delete.useMutation({
-    onSuccess: () => refetchVendors()
-  })
-
-  const {
-    register,
-    handleSubmit,
-    formState: { errors },
-    reset
-  } = useForm<VendorForm>({
-    resolver: zodResolver(vendorSchema)
-  })
-
-  const onSubmit = (data: VendorForm) => {
-    if (editingVendor) {
-      updateVendor.mutate({ ...data, id: editingVendor.id })
-    } else {
-      createVendor.mutate(data)
-    }
-  }
-=======
   const [isTransactionModalOpen, setIsTransactionModalOpen] = useState(false)
   const [activeTab, setActiveTab] = useState("inventory")
   const [showAdditivesForm, setShowAdditivesForm] = useState(false)
@@ -413,46 +259,11 @@
       window.removeEventListener('setInventoryTab', handleSetTab as EventListener)
     }
   }, [])
->>>>>>> 6fc2d489
-
-  const handleEdit = (vendor: any) => {
-    setEditingVendor(vendor)
-    // Pre-populate the form with vendor data
-    reset({
-      name: vendor.name,
-      contactEmail: vendor.contactInfo?.email || "",
-      contactPhone: vendor.contactInfo?.phone || "",
-      address: vendor.contactInfo?.address || "",
-    })
-    setIsEditDialogOpen(true)
-  }
-
-<<<<<<< HEAD
-  const handleAddNew = () => {
-    setEditingVendor(null)
-    reset()
-    setIsAddDialogOpen(true)
-  }
-
-  const handleCloseDialog = () => {
-    setIsAddDialogOpen(false)
-    setIsEditDialogOpen(false)
-    setEditingVendor(null)
-    reset()
-  }
 
   return (
-    <div className="space-y-6">
-      <Card>
-        <CardHeader>
-          <div className="flex items-center justify-between">
-            <div>
-              <CardTitle className="flex items-center gap-2">
-                <Building2 className="w-5 h-5 text-blue-600" />
-                Vendors
-              </CardTitle>
-              <CardDescription>Manage your apple suppliers and vendors</CardDescription>
-=======
+    <div className="min-h-screen bg-gray-50">
+      <Navbar />
+
       <div className="max-w-7xl mx-auto px-4 sm:px-6 lg:px-8 py-4 lg:py-8">
         {/* Header */}
         <div className="mb-6 lg:mb-8">
@@ -463,278 +274,8 @@
                 Inventory Management
               </h1>
               <p className="text-gray-600 mt-2">Track and manage your cidery inventory</p>
->>>>>>> 6fc2d489
             </div>
-            <div className="flex items-center gap-2">
-              <Dialog open={isAddDialogOpen || isEditDialogOpen} onOpenChange={(open) => {
-                if (!open) handleCloseDialog()
-              }}>
-                <DialogTrigger asChild>
-                  <Button onClick={handleAddNew}>
-                    <Plus className="w-4 h-4 mr-2" />
-                    Add Vendor
-                  </Button>
-                </DialogTrigger>
-              </Dialog>
-
-<<<<<<< HEAD
-              <Button variant="outline" size="sm" asChild>
-                <Link href="/apples" className="flex items-center gap-1">
-                  <Apple className="w-4 h-4" />
-                  <span className="hidden sm:inline">Manage master varieties</span>
-                  <span className="sm:hidden">Varieties</span>
-                  <ExternalLink className="w-3 h-3" />
-                </Link>
-              </Button>
-            </div>
-          </div>
-        </CardHeader>
-        <CardContent>
-          <Dialog open={isAddDialogOpen || isEditDialogOpen} onOpenChange={(open) => {
-            if (!open) handleCloseDialog()
-          }}>
-            <DialogContent>
-              <DialogHeader>
-                <DialogTitle>{editingVendor ? 'Edit Vendor' : 'Add New Vendor'}</DialogTitle>
-                <DialogDescription>
-                  {editingVendor
-                    ? 'Update vendor information and contact details.'
-                    : 'Create a new vendor to track apple purchases from.'}
-                </DialogDescription>
-              </DialogHeader>
-              <form onSubmit={handleSubmit(onSubmit)} className="space-y-4">
-                <div>
-                  <Label htmlFor="name">Vendor Name</Label>
-                  <Input 
-                    id="name" 
-                    {...register("name")} 
-                    placeholder="e.g., Mountain View Orchards"
-                  />
-                  {errors.name && <p className="text-sm text-red-600 mt-1">{errors.name.message}</p>}
-                </div>
-                <div>
-                  <Label htmlFor="contactEmail">Contact Email</Label>
-                  <Input 
-                    id="contactEmail" 
-                    type="email"
-                    {...register("contactEmail")} 
-                    placeholder="contact@vendor.com"
-                  />
-                  {errors.contactEmail && <p className="text-sm text-red-600 mt-1">{errors.contactEmail.message}</p>}
-                </div>
-                <div>
-                  <Label htmlFor="contactPhone">Contact Phone</Label>
-                  <Input 
-                    id="contactPhone" 
-                    {...register("contactPhone")} 
-                    placeholder="(555) 123-4567"
-                  />
-                </div>
-                <div>
-                  <Label htmlFor="address">Address</Label>
-                  <Input 
-                    id="address" 
-                    {...register("address")} 
-                    placeholder="123 Farm Road, City, State"
-                  />
-                </div>
-                <div className="flex justify-end space-x-2 pt-4">
-                  <Button type="button" variant="outline" onClick={handleCloseDialog}>
-                    Cancel
-                  </Button>
-                  <Button type="submit" disabled={createVendor.isPending || updateVendor.isPending}>
-                    {editingVendor
-                      ? (updateVendor.isPending ? "Updating..." : "Update Vendor")
-                      : (createVendor.isPending ? "Creating..." : "Create Vendor")
-                    }
-                  </Button>
-                </div>
-              </form>
-            </DialogContent>
-          </Dialog>
-        </CardContent>
-        <CardContent>
-        {/* Desktop Table */}
-        <div className="hidden md:block">
-          <Table>
-            <TableHeader>
-              <TableRow>
-                <TableHead>Name</TableHead>
-                <TableHead>Contact</TableHead>
-                <TableHead>Phone</TableHead>
-                <TableHead>Status</TableHead>
-                <TableHead className="w-[100px]">Actions</TableHead>
-              </TableRow>
-            </TableHeader>
-            <TableBody>
-              {vendors.map((vendor: any) => (
-                <TableRow
-                  key={vendor.id}
-                  className={`cursor-pointer hover:bg-gray-50 ${
-                    selectedVendor?.id === vendor.id ? 'bg-blue-50 border-l-4 border-l-blue-500' : ''
-                  }`}
-                  onClick={() => setSelectedVendor(vendor)}
-                >
-                  <TableCell className="font-medium">{vendor.name}</TableCell>
-                  <TableCell>{vendor.contactInfo?.email || "—"}</TableCell>
-                  <TableCell>{vendor.contactInfo?.phone || "—"}</TableCell>
-                  <TableCell>
-                    <span className={`inline-flex px-2 py-1 text-xs font-medium rounded-full ${
-                      vendor.isActive
-                        ? "bg-green-100 text-green-800"
-                        : "bg-red-100 text-red-800"
-                    }`}>
-                      {vendor.isActive ? "Active" : "Inactive"}
-                    </span>
-                  </TableCell>
-                  <TableCell>
-                    <div className="flex space-x-2">
-                      <Button
-                        size="sm"
-                        variant="outline"
-                        onClick={(e) => {
-                          e.stopPropagation()
-                          handleEdit(vendor)
-                        }}
-                        title="Edit vendor"
-                      >
-                        <Edit className="w-3 h-3" />
-                      </Button>
-                      <Button
-                        size="sm"
-                        variant="outline"
-                        onClick={(e) => {
-                          e.stopPropagation()
-                          deleteVendor.mutate({ id: vendor.id })
-                        }}
-                        title="Delete vendor"
-                      >
-                        <Trash2 className="w-3 h-3" />
-                      </Button>
-                    </div>
-                  </TableCell>
-                </TableRow>
-              ))}
-            </TableBody>
-          </Table>
-        </div>
-
-        {/* Mobile Cards */}
-        <div className="md:hidden space-y-4">
-          {vendors.map((vendor: any) => (
-            <Card
-              key={vendor.id}
-              className={`border border-gray-200 cursor-pointer ${
-                selectedVendor?.id === vendor.id ? 'border-blue-500 bg-blue-50' : ''
-              }`}
-              onClick={() => setSelectedVendor(vendor)}
-            >
-              <CardContent className="p-4">
-                <div className="flex items-start justify-between mb-3">
-                  <div className="flex-1">
-                    <h3 className="font-medium text-gray-900">{vendor.name}</h3>
-                    <span className={`inline-flex px-2 py-1 text-xs font-medium rounded-full mt-1 ${
-                      vendor.isActive
-                        ? "bg-green-100 text-green-800"
-                        : "bg-red-100 text-red-800"
-                    }`}>
-                      {vendor.isActive ? "Active" : "Inactive"}
-                    </span>
-                  </div>
-                  <div className="flex space-x-2 ml-4">
-                    <Button
-                      size="sm"
-                      variant="outline"
-                      onClick={(e) => {
-                        e.stopPropagation()
-                        handleEdit(vendor)
-                      }}
-                      title="Edit vendor"
-                    >
-                      <Edit className="w-4 h-4" />
-                    </Button>
-                    <Button
-                      size="sm"
-                      variant="outline"
-                      onClick={(e) => {
-                        e.stopPropagation()
-                        deleteVendor.mutate({ id: vendor.id })
-                      }}
-                      title="Delete vendor"
-                      className="text-red-600 hover:text-red-700"
-                    >
-                      <Trash2 className="w-4 h-4" />
-                    </Button>
-                  </div>
-                </div>
-                <div className="space-y-1 text-sm text-gray-600">
-                  <div className="flex items-center">
-                    <span className="font-medium w-16">Email:</span>
-                    <span>{vendor.contactInfo?.email || "—"}</span>
-                  </div>
-                  <div className="flex items-center">
-                    <span className="font-medium w-16">Phone:</span>
-                    <span>{vendor.contactInfo?.phone || "—"}</span>
-                  </div>
-                </div>
-              </CardContent>
-            </Card>
-          ))}
-        </div>
-      </CardContent>
-    </Card>
-
-    {/* Apple Varieties Panel */}
-    {selectedVendor && <VendorVarietiesPanel vendor={selectedVendor} />}
-  </div>
-  )
-}
-
-function VendorVarietiesPanel({ vendor }: { vendor: any }) {
-  const [isAddVarietyModalOpen, setIsAddVarietyModalOpen] = useState(false)
-
-  // TODO: Replace with actual role check from session/auth
-  const isAdmin = true // For now, assume all users are admin for testing
-
-  // tRPC hooks for vendor varieties
-  const { data: varietiesData, refetch: refetchVarieties } = trpc.vendorVariety.listForVendor.useQuery(
-    { vendorId: vendor.id },
-    { enabled: !!vendor.id }
-  )
-
-  const detachVariety = trpc.vendorVariety.detach.useMutation({
-    onSuccess: () => {
-      refetchVarieties()
-    }
-  })
-
-  const varieties = varietiesData?.varieties || []
-
-  const handleDetachVariety = (varietyId: string) => {
-    detachVariety.mutate({
-      vendorId: vendor.id,
-      varietyId
-    })
-  }
-
-  return (
-    <Card>
-      <CardHeader>
-        <div className="flex items-center justify-between">
-          <div>
-            <CardTitle className="flex items-center gap-2">
-              <Apple className="w-5 h-5 text-green-600" />
-              Apple Varieties for {vendor.name}
-            </CardTitle>
-            <CardDescription>
-              Manage which apple varieties this vendor can supply
-            </CardDescription>
-          </div>
-          {isAdmin && (
-            <Dialog open={isAddVarietyModalOpen} onOpenChange={setIsAddVarietyModalOpen}>
-              <DialogTrigger asChild>
-                <Button>
-=======
+
             {(session?.user as any)?.role === 'admin' && (
               <div className="flex flex-wrap gap-2">
                 <Button variant="outline" size="sm" className="flex items-center">
@@ -794,205 +335,14 @@
                   className="flex items-center"
                   onClick={() => setIsTransactionModalOpen(true)}
                 >
->>>>>>> 6fc2d489
                   <Plus className="w-4 h-4 mr-2" />
-                  Add Apple Variety
+                  Record Transaction
                 </Button>
-              </DialogTrigger>
-              <DialogContent className="sm:max-w-md max-h-[90vh] overflow-y-auto">
-                <AddVarietyModal
-                  vendor={vendor}
-                  isOpen={isAddVarietyModalOpen}
-                  onClose={() => setIsAddVarietyModalOpen(false)}
-                  onSuccess={() => {
-                    // refetchVarieties()
-                    setIsAddVarietyModalOpen(false)
-                  }}
-                />
-              </DialogContent>
-            </Dialog>
-          )}
-        </div>
-      </CardHeader>
-      <CardContent>
-        {varieties.length === 0 ? (
-          <div className="text-center py-8 text-gray-500">
-            <Apple className="w-12 h-12 mx-auto mb-4 text-gray-300" />
-            <h3 className="text-lg font-medium mb-2">No varieties linked</h3>
-            <p className="text-sm mb-4">Add the first apple variety this vendor can supply.</p>
-            {isAdmin && (
-              <Button onClick={() => setIsAddVarietyModalOpen(true)}>
-                <Plus className="w-4 h-4 mr-2" />
-                Add Apple Variety
-              </Button>
-            )}
-          </div>
-        ) : (
-          <div className="space-y-4">
-            {/* Desktop and Tablet view */}
-            <div className="hidden sm:block">
-              <ScrollableContainer maxHeight="16rem">
-                <div className="flex flex-wrap gap-2 p-1">
-                  {varieties.map((variety) => (
-                    <div
-                      key={variety.id}
-                      className="flex items-center gap-2 bg-green-100 text-green-800 px-3 py-2 rounded-full text-sm flex-shrink-0"
-                    >
-                      <Tag className="w-3 h-3" />
-                      <span className="font-medium">{variety.name}</span>
-                      {isAdmin && (
-                        <Button
-                          size="sm"
-                          variant="ghost"
-                          className="h-4 w-4 p-0 hover:bg-red-100 text-green-600 hover:text-red-600"
-                          onClick={() => handleDetachVariety(variety.id)}
-                          title="Remove variety"
-                        >
-                          <X className="w-3 h-3" />
-                        </Button>
-                      )}
-                    </div>
-                  ))}
-                </div>
-              </ScrollableContainer>
-            </div>
-
-            {/* Mobile view */}
-            <div className="sm:hidden">
-              <ScrollableContainer maxHeight="16rem">
-                <div className="space-y-2 p-1">
-                  {varieties.map((variety) => (
-                    <div
-                      key={variety.id}
-                      className="flex items-center justify-between bg-green-50 border border-green-200 px-4 py-3 rounded-lg"
-                    >
-                      <div className="flex items-center gap-2">
-                        <Tag className="w-4 h-4 text-green-600" />
-                        <span className="font-medium text-green-800">{variety.name}</span>
-                      </div>
-                      {isAdmin && (
-                        <Button
-                          size="sm"
-                          variant="ghost"
-                          className="text-red-600 hover:text-red-700 hover:bg-red-100"
-                          onClick={() => handleDetachVariety(variety.id)}
-                          title="Remove variety"
-                        >
-                          <X className="w-4 h-4" />
-                        </Button>
-                      )}
-                    </div>
-                  ))}
-                </div>
-              </ScrollableContainer>
-            </div>
-
-            {varieties.length > 0 && (
-              <div className="text-sm text-gray-500 mt-4">
-                {varieties.length} {varieties.length === 1 ? 'variety' : 'varieties'} linked
               </div>
             )}
           </div>
-        )}
-      </CardContent>
-    </Card>
-  )
-}
-
-function AddVarietyModal({ vendor, isOpen, onClose, onSuccess }: {
-  vendor: any
-  isOpen: boolean
-  onClose: () => void
-  onSuccess: () => void
-}) {
-  const [searchQuery, setSearchQuery] = useState('')
-  const [selectedVariety, setSelectedVariety] = useState<any>(null)
-  const [isCreatingNew, setIsCreatingNew] = useState(false)
-  const [notes, setNotes] = useState('')
-
-  // Search varieties with debounced query
-  const { data: searchResults } = trpc.vendorVariety.search.useQuery(
-    { q: searchQuery, limit: 10 },
-    { enabled: searchQuery.length >= 2 }
-  )
-
-  const attachVariety = trpc.vendorVariety.attach.useMutation({
-    onSuccess: () => {
-      onSuccess()
-      setSearchQuery('')
-      setSelectedVariety(null)
-      setIsCreatingNew(false)
-      setNotes('')
-    }
-  })
-
-  const varieties = searchResults?.varieties || []
-
-
-  const handleSearchChange = (value: string) => {
-    setSearchQuery(value)
-    setSelectedVariety(null)
-    setIsCreatingNew(false)
-  }
-
-  const canCreateNew = searchQuery.trim().length >= 2 &&
-    varieties.length === 0 &&
-    !varieties.some(v => v.name.toLowerCase() === searchQuery.toLowerCase())
-
-  return (
-    <>
-      <DialogHeader>
-        <DialogTitle className="flex items-center gap-2">
-          <Apple className="w-5 h-5 text-green-600" />
-          Add Apple Variety
-        </DialogTitle>
-        <DialogDescription>
-          Search for an existing variety or create a new one for {vendor.name}.
-        </DialogDescription>
-      </DialogHeader>
-
-      <div className="space-y-4 mt-4">
-        {/* Search Input */}
-        <div>
-          <Label htmlFor="variety-search">Apple Variety</Label>
-          <Input
-            id="variety-search"
-            placeholder="Search for apple varieties..."
-            value={searchQuery}
-            onChange={(e) => handleSearchChange(e.target.value)}
-            className="h-12"
-          />
         </div>
 
-<<<<<<< HEAD
-        {/* Search Results */}
-        {searchQuery.length >= 2 && (
-          <div className="space-y-2">
-            {varieties.length > 0 && (
-              <div className="space-y-1">
-                <Label className="text-sm text-gray-600">Existing varieties:</Label>
-                <ScrollableContainer maxHeight="8rem">
-                  <div className="space-y-1 p-1">
-                    {varieties.map((variety) => (
-                      <div
-                        key={variety.id}
-                        className={`flex items-center gap-2 p-3 rounded-lg border cursor-pointer transition-colors ${
-                          selectedVariety?.id === variety.id
-                            ? 'border-green-500 bg-green-50'
-                            : 'border-gray-200 hover:border-gray-300'
-                        }`}
-                        onClick={() => {
-                          setSelectedVariety(variety)
-                          setIsCreatingNew(false)
-                        }}
-                      >
-                        <Tag className="w-4 h-4 text-green-600" />
-                        <span className="font-medium">{variety.name}</span>
-                      </div>
-                    ))}
-                  </div>
-                </ScrollableContainer>
-=======
         {/* Stats Cards */}
         <div className="grid grid-cols-1 sm:grid-cols-2 lg:grid-cols-4 gap-4 lg:gap-6 mb-8">
           <Card>
@@ -1004,30 +354,10 @@
                   <p className="text-sm text-gray-500">Current inventory</p>
                 </div>
                 <Package className="w-6 h-6 lg:w-8 lg:h-8 text-blue-600" />
->>>>>>> 6fc2d489
               </div>
-            )}
-
-<<<<<<< HEAD
-            {/* Create New Option */}
-            {canCreateNew && (
-              <div className="space-y-1">
-                <Label className="text-sm text-gray-600">Or create new:</Label>
-                <div
-                  className={`flex items-center gap-2 p-3 rounded-lg border cursor-pointer transition-colors ${
-                    isCreatingNew
-                      ? 'border-blue-500 bg-blue-50'
-                      : 'border-gray-200 hover:border-gray-300'
-                  }`}
-                  onClick={() => {
-                    setIsCreatingNew(true)
-                    setSelectedVariety(null)
-                  }}
-                >
-                  <Plus className="w-4 h-4 text-blue-600" />
-                  <span className="font-medium">Create &quot;{searchQuery}&quot; and link</span>
-                </div>
-=======
+            </CardContent>
+          </Card>
+
           <Card>
             <CardContent className="p-4 lg:p-6">
               <div className="flex items-center justify-between">
@@ -1037,287 +367,10 @@
                   <p className="text-sm text-gray-500">Pending orders</p>
                 </div>
                 <TrendingUp className="w-6 h-6 lg:w-8 lg:h-8 text-green-600" />
->>>>>>> 6fc2d489
               </div>
-            )}
-          </div>
-        )}
-
-<<<<<<< HEAD
-        {searchQuery.length > 0 && searchQuery.length < 2 && (
-          <p className="text-sm text-gray-500">Type at least 2 characters to search</p>
-        )}
-      </div>
-
-      {/* Notes Field - Only show when creating new variety */}
-      {isCreatingNew && (
-        <div>
-          <Label htmlFor="notes">Notes (Optional)</Label>
-          <Textarea
-            id="notes"
-            value={notes}
-            onChange={(e) => setNotes(e.target.value)}
-            placeholder="Add notes about this variety for this vendor (e.g., 'Premium grade, excellent for single varietal ciders')"
-            rows={3}
-          />
-        </div>
-      )}
-
-      {/* Action Buttons */}
-      <div className="flex justify-end space-x-2 pt-4">
-        <Button type="button" variant="outline" onClick={onClose}>
-          Cancel
-        </Button>
-
-        {/* Link Existing Variety Button */}
-        {selectedVariety && (
-          <Button
-            onClick={() => {
-              attachVariety.mutate({
-                vendorId: vendor.id,
-                varietyNameOrId: selectedVariety.id,
-                // No notes for existing varieties
-              })
-            }}
-            disabled={attachVariety.isPending}
-          >
-            {attachVariety.isPending ? "Linking..." : `Link ${selectedVariety.name}`}
-          </Button>
-        )}
-
-        {/* Create New Variety Button */}
-        {isCreatingNew && (
-          <Button
-            onClick={() => {
-              attachVariety.mutate({
-                vendorId: vendor.id,
-                varietyNameOrId: searchQuery.trim(),
-                notes: notes.trim() || undefined
-              })
-            }}
-            disabled={attachVariety.isPending}
-          >
-            {attachVariety.isPending ? "Creating..." : `Create & Link "${searchQuery}"`}
-          </Button>
-        )}
-      </div>
-    </>
-  )
-}
-
-type NotificationType = {
-  id: number
-  type: 'success' | 'error'
-  title: string
-  message: string
-}
-
-function PurchaseFormComponent({ setPreSelectedVendorId, setActiveTab }: {
-  setPreSelectedVendorId: (id: string) => void
-  setActiveTab: (tab: "purchase" | "vendors" | "history" | "vendor-varieties") => void
-}) {
-  const { data: session } = useSession()
-  const [globalHarvestDate, setGlobalHarvestDate] = useState<Date | null>(null)
-  const [purchaseDate, setPurchaseDate] = useState<string>("")
-  const [notifications, setNotifications] = useState<NotificationType[]>([])
-  const [selectedVendorId, setSelectedVendorId] = useState<string>("")
-  const [lines, setLines] = useState<Array<{
-    fruitVarietyId: string
-    quantity: number | undefined
-    unit: "kg" | "lb" | "bushel"
-    pricePerUnit: number | undefined
-    harvestDate: Date | null | undefined
-    isValid?: boolean
-    validationError?: string
-  }>>([
-    { fruitVarietyId: "", quantity: undefined, unit: "lb", pricePerUnit: undefined, harvestDate: undefined, isValid: true }
-  ])
-
-  const addNotification = (type: 'success' | 'error', title: string, message: string) => {
-    const id = Date.now()
-    setNotifications(prev => [...prev, { id, type, title, message }])
-    setTimeout(() => {
-      setNotifications(prev => prev.filter(n => n.id !== id))
-    }, 5000) // Auto-dismiss after 5 seconds
-  }
-
-  const removeNotification = (id: number) => {
-    setNotifications(prev => prev.filter(n => n.id !== id))
-  }
-
-  const { data: vendorData } = trpc.vendor.list.useQuery()
-  const vendors = vendorData?.vendors || []
-
-  // Get vendor varieties when vendor is selected
-  const { data: vendorVarietiesData } = trpc.vendorVariety.listForVendor.useQuery(
-    { vendorId: selectedVendorId },
-    { enabled: !!selectedVendorId }
-  )
-  const vendorVarieties = vendorVarietiesData?.varieties || []
-
-  const {
-    register,
-    handleSubmit,
-    formState: { errors },
-    setValue,
-    watch,
-    reset
-  } = useForm<PurchaseForm>({
-    resolver: zodResolver(purchaseSchema),
-    defaultValues: {
-      globalHarvestDate: null,
-      lines: lines
-    }
-  })
-
-  const handlePurchaseDateChange = (dateString: string) => {
-    setPurchaseDate(dateString)
-    setValue("purchaseDate", dateString)
-  }
-
-  const addLine = () => {
-    // Use global harvest date for new lines if available
-    const harvestDateForNewLine = globalHarvestDate
-    const newLines = [...lines, { fruitVarietyId: "", quantity: undefined, unit: "lb" as "kg" | "lb" | "bushel", pricePerUnit: undefined, harvestDate: harvestDateForNewLine, isValid: true }]
-    setLines(newLines)
-    setValue("lines", newLines)
-  }
-
-  const handleVendorChange = (newVendorId: string) => {
-    setSelectedVendorId(newVendorId)
-    setValue("vendorId", newVendorId)
-
-    // Validate existing lines against new vendor
-    if (newVendorId && lines.some(line => line.fruitVarietyId)) {
-      // We'll validate when vendor varieties are loaded
-      // This will be handled by useEffect
-    }
-  }
-
-  const validateLines = () => {
-    if (!selectedVendorId || vendorVarieties.length === 0) return
-
-    const validVarietyIds = new Set(vendorVarieties.map(v => v.id))
-    const newLines = lines.map(line => {
-      if (!line.fruitVarietyId) {
-        return { ...line, isValid: true, validationError: undefined }
-      }
-
-      const isValid = validVarietyIds.has(line.fruitVarietyId)
-      return {
-        ...line,
-        isValid,
-        validationError: isValid ? undefined : "This variety is not available for the selected vendor"
-      }
-    })
-
-    setLines(newLines)
-  }
-
-  // Validate lines when vendor varieties change
-  React.useEffect(() => {
-    validateLines()
-  }, [vendorVarieties, selectedVendorId])
-
-  const removeLine = (index: number) => {
-    const newLines = lines.filter((_, i) => i !== index)
-    setLines(newLines)
-    setValue("lines", newLines)
-  }
-
-  const calculateLineTotal = (quantity: number | undefined, price: number | undefined) => {
-    if (!quantity || !price) return "—"
-    return (quantity * price).toFixed(2)
-  }
-
-  const createPurchase = trpc.purchase.create.useMutation({
-    onSuccess: (result) => {
-      addNotification('success', 'Purchase Created Successfully!', `Invoice ${result.purchase.invoiceNumber} has been generated`)
-      // Reset form
-      reset()
-      setLines([{ fruitVarietyId: "", quantity: undefined, unit: "lb" as "kg" | "lb" | "bushel", pricePerUnit: undefined, harvestDate: null }])
-      setPurchaseDate("")
-      setGlobalHarvestDate(null)
-    },
-    onError: (error) => {
-      addNotification('error', 'Failed to Create Purchase', error.message)
-    }
-  })
-
-  const calculateGrandTotal = () => {
-    const total = lines.reduce((total, line) => {
-      if (!line.quantity || !line.pricePerUnit) return total
-      return total + (line.quantity * line.pricePerUnit)
-    }, 0)
-    return total > 0 ? total.toFixed(2) : "—"
-  }
-
-  const onSubmit = (data: PurchaseForm) => {
-    // Check for validation errors before submitting
-    const hasInvalidLines = lines.some(line => line.isValid === false)
-    if (hasInvalidLines) {
-      addNotification('error', 'Invalid Varieties', 'Please fix variety selections that are not available for the selected vendor')
-      return
-    }
-
-    try {
-      // Convert form data to API format
-      const items = data.lines
-        .filter(line => line.fruitVarietyId && line.quantity) // Only include complete lines
-        .map(line => ({
-          fruitVarietyId: line.fruitVarietyId,
-          quantity: line.quantity!,
-          unit: line.unit as 'kg' | 'lb' | 'L' | 'gal' | 'bushel',
-          pricePerUnit: line.pricePerUnit,
-          harvestDate: line.harvestDate || undefined,
-          notes: undefined // Frontend doesn't have notes per line
-        }))
-
-      if (items.length === 0) {
-        addNotification('error', 'Incomplete Form', 'Please add at least one apple variety with quantity')
-        return
-      }
-
-      // Submit to API
-      createPurchase.mutate({
-        vendorId: data.vendorId,
-        purchaseDate: new Date(data.purchaseDate),
-        notes: data.notes,
-        items: items
-      })
-    } catch (error) {
-      console.error('Error preparing purchase data:', error)
-      addNotification('error', 'Form Error', 'Error preparing purchase data. Please check your inputs.')
-    }
-  }
-
-  return (
-    <>
-      {/* Notifications */}
-      <div className="fixed top-4 right-4 z-50 space-y-2">
-        {notifications.map((notification) => (
-          <div
-            key={notification.id}
-            className={`
-              min-w-80 max-w-md p-4 rounded-lg shadow-lg border
-              ${notification.type === 'success'
-                ? 'bg-green-50 border-green-200 text-green-800'
-                : 'bg-red-50 border-red-200 text-red-800'
-              }
-            `}
-          >
-            <div className="flex items-start space-x-3">
-              <div className="flex-shrink-0 mt-0.5">
-                {notification.type === 'success' ? (
-                  <CheckCircle className="h-5 w-5 text-green-600" />
-                ) : (
-                  <XCircle className="h-5 w-5 text-red-600" />
-                )}
-              </div>
-              <div className="flex-1 min-w-0">
-                <p className="text-sm font-semibold">{notification.title}</p>
-                <p className="text-sm mt-1 opacity-90">{notification.message}</p>
-=======
+            </CardContent>
+          </Card>
+
           <Card>
             <CardContent className="p-4 lg:p-6">
               <div className="flex items-center justify-between">
@@ -1327,393 +380,10 @@
                   <p className="text-sm text-gray-500">Active products</p>
                 </div>
                 <Package className="w-6 h-6 lg:w-8 lg:h-8 text-purple-600" />
->>>>>>> 6fc2d489
               </div>
-              <button
-                onClick={() => removeNotification(notification.id)}
-                className="flex-shrink-0 ml-4 text-gray-400 hover:text-gray-600"
-              >
-                <X className="h-4 w-4" />
-              </button>
-            </div>
-          </div>
-        ))}
-      </div>
-
-<<<<<<< HEAD
-      <Card>
-        <CardHeader>
-          <CardTitle className="flex items-center gap-2">
-            <ShoppingCart className="w-5 h-5 text-green-600" />
-            Create Purchase Order
-          </CardTitle>
-        <CardDescription>Record a new apple purchase from vendors</CardDescription>
-      </CardHeader>
-      <CardContent>
-        <form onSubmit={handleSubmit(onSubmit)} className="space-y-6">
-          {/* Purchase Header */}
-          <div className="grid grid-cols-1 sm:grid-cols-2 lg:grid-cols-3 gap-4">
-            <div className="sm:col-span-2 lg:col-span-1">
-              <Label htmlFor="vendorId">Vendor</Label>
-              <Select onValueChange={handleVendorChange}>
-                <SelectTrigger className="h-12">
-                  <SelectValue placeholder="Select vendor" />
-                </SelectTrigger>
-                <ScrollableSelectContent maxHeight="200px">
-                  {vendors.map((vendor: any) => (
-                    <SelectItem key={vendor.id} value={vendor.id}>
-                      {vendor.name}
-                    </SelectItem>
-                  ))}
-                </ScrollableSelectContent>
-              </Select>
-              {errors.vendorId && <p className="text-sm text-red-600 mt-1">{errors.vendorId.message}</p>}
-            </div>
-            <div>
-              <Label htmlFor="purchaseDate">Purchase Date</Label>
-              <Input
-                id="purchaseDate"
-                type="date"
-                value={purchaseDate}
-                onChange={(e) => handlePurchaseDateChange(e.target.value)}
-                className="h-12"
-              />
-              {errors.purchaseDate && <p className="text-sm text-red-600 mt-1">{errors.purchaseDate.message}</p>}
-            </div>
-            <div className="sm:col-span-2 lg:col-span-1">
-              <HarvestDatePicker
-                id="globalHarvestDate"
-                label="Harvest Date (All Varieties)"
-                placeholder="Select harvest date"
-                value={globalHarvestDate}
-                onChange={(date) => {
-                  setGlobalHarvestDate(date)
-                  setValue("globalHarvestDate", date)
-                  // Auto-populate individual harvest dates
-                  const newLines = lines.map(line => ({ ...line, harvestDate: date }))
-                  setLines(newLines)
-                  // Update form values for each line
-                  newLines.forEach((_, index) => {
-                    setValue(`lines.${index}.harvestDate`, date)
-                  })
-                }}
-                showClearButton={true}
-                allowFutureDates={false}
-              />
-            </div>
-          </div>
-
-          {/* Purchase Lines */}
-          <div>
-            <div className="mb-4">
-              <h3 className="text-lg font-medium">Apple Varieties</h3>
-            </div>
-
-            <div className="space-y-4">
-              {lines.map((line, index) => (
-                <div key={index} className="border rounded-lg p-4">
-                  {/* Desktop Layout */}
-                  <div className="hidden lg:grid lg:grid-cols-7 gap-4">
-                    <div className="lg:col-span-2">
-                      <Label>Apple Variety</Label>
-                      <Select onValueChange={(value) => {
-                        const newLines = [...lines]
-                        newLines[index].fruitVarietyId = value
-                        setLines(newLines)
-                        setValue(`lines.${index}.fruitVarietyId`, value)
-                      }}>
-                        <SelectTrigger className="h-10">
-                          <SelectValue placeholder="Select variety" />
-                        </SelectTrigger>
-                        <SelectContent>
-                          {vendorVarieties.map((variety: any) => (
-                            <SelectItem key={variety.id} value={variety.id}>
-                              {variety.name}
-                            </SelectItem>
-                          ))}
-                        </SelectContent>
-                      </Select>
-                      {line.validationError && (
-                        <p className="text-sm text-red-600 mt-1">{line.validationError}</p>
-                      )}
-                      {selectedVendorId && vendorVarieties.length === 0 && (
-                        <p className="text-xs text-gray-500 mt-1">
-                          Need a new variety? {(session?.user as any)?.role === 'admin' ? (
-                            <>Visit the <Link href="/apples" className="text-blue-600 hover:underline">Apples page</Link> to add it.</>
-                          ) : (
-                            'Ask an Admin to add it on the Apples page.'
-                          )}
-                        </p>
-                      )}
-                      {selectedVendorId && (
-                        <button
-                          type="button"
-                          onClick={() => {
-                            setPreSelectedVendorId(selectedVendorId)
-                            setActiveTab("vendor-varieties")
-                          }}
-                          className="text-sm text-blue-600 hover:text-blue-800 underline mt-1"
-                        >
-                          Manage vendor varieties
-                        </button>
-                      )}
-                    </div>
-                    <div>
-                      <HarvestDatePicker
-                        id={`harvestDate-${index}`}
-                        label="Harvest Date"
-                        placeholder="Select date"
-                        value={line.harvestDate}
-                        onChange={(date) => {
-                          const newLines = [...lines]
-                          newLines[index].harvestDate = date
-                          setLines(newLines)
-                          setValue(`lines.${index}.harvestDate`, date)
-                        }}
-                        showClearButton={true}
-                        allowFutureDates={false}
-                        className="w-full"
-                      />
-                    </div>
-                    <div>
-                      <Label>Quantity <span className="text-gray-500 text-sm">(Optional)</span></Label>
-                      <Input
-                        type="number"
-                        step="0.01"
-                        value={line.quantity || ''}
-                        placeholder="Enter quantity"
-                        className="h-10"
-                        onChange={(e) => {
-                          const newLines = [...lines]
-                          newLines[index].quantity = e.target.value ? parseFloat(e.target.value) : undefined
-                          setLines(newLines)
-                          setValue(`lines.${index}.quantity`, newLines[index].quantity)
-                        }}
-                      />
-                    </div>
-                    <div>
-                      <Label>Unit</Label>
-                      <Select value={line.unit} onValueChange={(value: "kg" | "lb" | "bushel") => {
-                        const newLines = [...lines]
-                        newLines[index].unit = value
-                        setLines(newLines)
-                        setValue(`lines.${index}.unit`, value)
-                      }}>
-                        <SelectTrigger className="h-10">
-                          <SelectValue />
-                        </SelectTrigger>
-                        <SelectContent>
-                          <SelectItem value="lb">lb</SelectItem>
-                          <SelectItem value="kg">kg</SelectItem>
-                          <SelectItem value="bushel">bushel</SelectItem>
-                        </SelectContent>
-                      </Select>
-                    </div>
-                    <div>
-                      <Label>Price/Unit <span className="text-gray-500 text-sm">(Optional)</span></Label>
-                      <Input
-                        type="number"
-                        step="0.01"
-                        value={line.pricePerUnit || ''}
-                        placeholder="Enter price"
-                        className="h-10"
-                        onChange={(e) => {
-                          const newLines = [...lines]
-                          newLines[index].pricePerUnit = e.target.value ? parseFloat(e.target.value) : undefined
-                          setLines(newLines)
-                          setValue(`lines.${index}.pricePerUnit`, newLines[index].pricePerUnit)
-                        }}
-                      />
-                    </div>
-                    <div className="flex items-end">
-                      <div className="w-full">
-                        <Label>Total</Label>
-                        <div className="text-lg font-semibold text-green-600">
-                          ${calculateLineTotal(line.quantity, line.pricePerUnit)}
-                        </div>
-                      </div>
-                      {lines.length > 1 && (
-                        <Button
-                          type="button"
-                          variant="outline"
-                          size="sm"
-                          onClick={() => removeLine(index)}
-                          className="ml-2"
-                        >
-                          <Trash2 className="w-3 h-3" />
-                        </Button>
-                      )}
-                    </div>
-                  </div>
-
-                  {/* Mobile/Tablet Layout */}
-                  <div className="lg:hidden space-y-4">
-                    <div className="flex items-center justify-between">
-                      <h4 className="font-medium text-gray-900">Apple Variety #{index + 1}</h4>
-                      {lines.length > 1 && (
-                        <Button
-                          type="button"
-                          variant="outline"
-                          size="sm"
-                          onClick={() => removeLine(index)}
-                          className="text-red-600 hover:text-red-700"
-                        >
-                          <Trash2 className="w-4 h-4" />
-                        </Button>
-                      )}
-                    </div>
-
-                    {/* Apple Variety Selection */}
-                    <div>
-                      <Label>Apple Variety</Label>
-                      <Select onValueChange={(value) => {
-                        const newLines = [...lines]
-                        newLines[index].fruitVarietyId = value
-                        setLines(newLines)
-                        setValue(`lines.${index}.fruitVarietyId`, value)
-                      }}>
-                        <SelectTrigger className="h-12">
-                          <SelectValue placeholder="Select variety" />
-                        </SelectTrigger>
-                        <SelectContent>
-                          {vendorVarieties.map((variety: any) => (
-                            <SelectItem key={variety.id} value={variety.id}>
-                              {variety.name}
-                            </SelectItem>
-                          ))}
-                        </SelectContent>
-                      </Select>
-                      {line.validationError && (
-                        <p className="text-sm text-red-600 mt-1">{line.validationError}</p>
-                      )}
-                      {selectedVendorId && vendorVarieties.length === 0 && (
-                        <p className="text-xs text-gray-500 mt-1">
-                          Need a new variety? {(session?.user as any)?.role === 'admin' ? (
-                            <>Visit the <Link href="/apples" className="text-blue-600 hover:underline">Apples page</Link> to add it.</>
-                          ) : (
-                            'Ask an Admin to add it on the Apples page.'
-                          )}
-                        </p>
-                      )}
-                      {selectedVendorId && (
-                        <button
-                          type="button"
-                          onClick={() => {
-                            setPreSelectedVendorId(selectedVendorId)
-                            setActiveTab("vendor-varieties")
-                          }}
-                          className="text-sm text-blue-600 hover:text-blue-800 underline mt-1"
-                        >
-                          Manage vendor varieties
-                        </button>
-                      )}
-                    </div>
-
-                    {/* Harvest Date */}
-                    <div>
-                      <HarvestDatePicker
-                        id={`harvestDate-mobile-${index}`}
-                        label="Harvest Date"
-                        placeholder="Select date"
-                        value={line.harvestDate}
-                        onChange={(date) => {
-                          const newLines = [...lines]
-                          newLines[index].harvestDate = date
-                          setLines(newLines)
-                          setValue(`lines.${index}.harvestDate`, date)
-                        }}
-                        showClearButton={true}
-                        allowFutureDates={false}
-                        className="w-full"
-                      />
-                    </div>
-
-                    {/* Quantity and Unit in a grid */}
-                    <div className="grid grid-cols-2 gap-4">
-                      <div>
-                        <Label>Quantity <span className="text-gray-500 text-sm">(Optional)</span></Label>
-                        <Input
-                          type="number"
-                          step="0.01"
-                          value={line.quantity || ''}
-                          placeholder="0.00"
-                          className="h-12"
-                          onChange={(e) => {
-                            const newLines = [...lines]
-                            newLines[index].quantity = e.target.value ? parseFloat(e.target.value) : undefined
-                            setLines(newLines)
-                            setValue(`lines.${index}.quantity`, newLines[index].quantity)
-                          }}
-                        />
-                      </div>
-                      <div>
-                        <Label>Unit</Label>
-                        <Select value={line.unit} onValueChange={(value: "kg" | "lb" | "bushel") => {
-                          const newLines = [...lines]
-                          newLines[index].unit = value
-                          setLines(newLines)
-                          setValue(`lines.${index}.unit`, value)
-                        }}>
-                          <SelectTrigger className="h-12">
-                            <SelectValue />
-                          </SelectTrigger>
-                          <SelectContent>
-                            <SelectItem value="lb">lb</SelectItem>
-                            <SelectItem value="kg">kg</SelectItem>
-                            <SelectItem value="bushel">bushel</SelectItem>
-                          </SelectContent>
-                        </Select>
-                      </div>
-                    </div>
-
-                    {/* Price and Total */}
-                    <div className="grid grid-cols-2 gap-4">
-                      <div>
-                        <Label>Price/Unit <span className="text-gray-500 text-sm">(Optional)</span></Label>
-                        <Input
-                          type="number"
-                          step="0.01"
-                          value={line.pricePerUnit || ''}
-                          placeholder="0.00"
-                          className="h-12"
-                          onChange={(e) => {
-                            const newLines = [...lines]
-                            newLines[index].pricePerUnit = e.target.value ? parseFloat(e.target.value) : undefined
-                            setLines(newLines)
-                            setValue(`lines.${index}.pricePerUnit`, newLines[index].pricePerUnit)
-                          }}
-                        />
-                      </div>
-                      <div>
-                        <Label>Total</Label>
-                        <div className="h-12 flex items-center">
-                          <div className="text-xl font-semibold text-green-600">
-                            {(line.quantity != null && line.quantity > 0) && line.pricePerUnit
-                              ? `$${(line.quantity * line.pricePerUnit).toFixed(2)}`
-                              : <span className="text-gray-400">$—</span>
-                            }
-                          </div>
-                        </div>
-                      </div>
-                    </div>
-                  </div>
-                </div>
-              ))}
-            </div>
-
-            {/* Add Apple Variety Button - repositioned for mobile UX */}
-            <div className="mt-4">
-              <Button type="button" onClick={addLine} variant="outline" className="w-full md:w-auto">
-                <Plus className="w-4 h-4 mr-2" />
-                Add Apple Variety
-              </Button>
-            </div>
-
-            <div className="flex justify-end mt-4">
-              <div className="text-right">
-                <p className="text-sm text-gray-600">Grand Total</p>
-                <p className="text-2xl font-bold text-green-600">${calculateGrandTotal()}</p>
-=======
+            </CardContent>
+          </Card>
+
           <Card>
             <CardContent className="p-4 lg:p-6">
               <div className="flex items-center justify-between">
@@ -1723,857 +393,11 @@
                   <p className="text-sm text-gray-500">Items below 50 units</p>
                 </div>
                 <AlertTriangle className="w-6 h-6 lg:w-8 lg:h-8 text-amber-600" />
->>>>>>> 6fc2d489
               </div>
-            </div>
-          </div>
-
-<<<<<<< HEAD
-          <div>
-            <Label htmlFor="notes">Notes</Label>
-            <Input 
-              id="notes" 
-              {...register("notes")} 
-              placeholder="Additional notes..."
-            />
-          </div>
-
-          <div className="flex justify-end">
-            <Button type="submit" disabled={createPurchase.isPending}>
-              {createPurchase.isPending ? "Creating..." : "Create Purchase Order"}
-            </Button>
-          </div>
-        </form>
-      </CardContent>
-    </Card>
-    </>
-  )
-}
-
-interface EditPurchaseDialogProps {
-  open: boolean
-  onOpenChange: (open: boolean) => void
-  purchase: any | null
-  onSuccess: () => void
-  onError: (error: string) => void
-}
-
-function EditPurchaseDialog({ open, onOpenChange, purchase, onSuccess, onError }: EditPurchaseDialogProps) {
-  const utils = trpc.useUtils()
-  const updatePurchase = trpc.purchase.update.useMutation({
-    onSuccess: async () => {
-      // Invalidate and refetch purchase list
-      await utils.purchase.list.invalidate()
-      onSuccess()
-    },
-    onError: (error) => {
-      onError(error.message)
-    }
-  })
-  const { data: vendorData } = trpc.vendor.list.useQuery()
-  const { data: varietyData } = trpc.fruitVariety.listAll.useQuery({ includeInactive: false })
-
-  const vendors = vendorData?.vendors || []
-  const varieties = varietyData?.baseFruitVarieties || []
-
-  const [formData, setFormData] = useState({
-    vendorId: '',
-    purchaseDate: '',
-    notes: '',
-  })
-
-  // Helper function to format date for input field (timezone safe)
-  const formatDateForInput = (dateString: string) => {
-    const date = new Date(dateString)
-    const year = date.getFullYear()
-    const month = String(date.getMonth() + 1).padStart(2, '0')
-    const day = String(date.getDate()).padStart(2, '0')
-    return `${year}-${month}-${day}`
-  }
-
-  // Update form data when purchase changes
-  useEffect(() => {
-    if (purchase) {
-      setFormData({
-        vendorId: purchase.vendorId || '',
-        purchaseDate: purchase.purchaseDate ? formatDateForInput(purchase.purchaseDate) : '',
-        notes: purchase.notes || '',
-      })
-    }
-  }, [purchase])
-
-  const handleSubmit = async (e: React.FormEvent) => {
-    e.preventDefault()
-    if (!purchase) return
-
-    updatePurchase.mutate({
-      id: purchase.id,
-      ...formData,
-      purchaseDate: formData.purchaseDate ? new Date(formData.purchaseDate) : undefined,
-    })
-  }
-
-  const handleInputChange = (field: string, value: string) => {
-    setFormData(prev => ({ ...prev, [field]: value }))
-  }
-
-  if (!purchase) return null
-
-  return (
-    <Dialog open={open} onOpenChange={onOpenChange}>
-      <DialogContent className="sm:max-w-2xl max-h-[90vh] overflow-y-auto">
-        <DialogHeader>
-          <DialogTitle className="flex items-center gap-2">
-            <Edit className="w-5 h-5 text-blue-600" />
-            Edit Purchase Order
-          </DialogTitle>
-          <DialogDescription>
-            Update the purchase order details. Only basic information can be edited.
-          </DialogDescription>
-        </DialogHeader>
-
-        <form onSubmit={handleSubmit} className="space-y-4 mt-4">
-          {/* Vendor Selection */}
-          <div>
-            <Label htmlFor="vendor">Vendor</Label>
-            <Select value={formData.vendorId} onValueChange={(value) => handleInputChange('vendorId', value)}>
-              <SelectTrigger>
-                <SelectValue placeholder="Select vendor" />
-              </SelectTrigger>
-              <ScrollableSelectContent maxHeight="200px">
-                {vendors.map((vendor: any) => (
-                  <SelectItem key={vendor.id} value={vendor.id}>
-                    {vendor.name}
-                  </SelectItem>
-                ))}
-              </ScrollableSelectContent>
-            </Select>
-          </div>
-
-          {/* Purchase Date */}
-          <div>
-            <Label htmlFor="purchaseDate">Purchase Date</Label>
-            <Input
-              id="purchaseDate"
-              type="date"
-              value={formData.purchaseDate}
-              onChange={(e) => handleInputChange('purchaseDate', e.target.value)}
-            />
-          </div>
-
-          {/* Notes */}
-          <div>
-            <Label htmlFor="notes">Notes</Label>
-            <Input
-              id="notes"
-              type="text"
-              value={formData.notes}
-              onChange={(e) => handleInputChange('notes', e.target.value)}
-              placeholder="Additional notes (optional)"
-            />
-          </div>
-
-          {/* Current Items Display */}
-          <div>
-            <Label>Current Items</Label>
-            <div className="text-sm text-gray-600 bg-gray-50 p-3 rounded border">
-              {purchase.itemsSummary || 'No items'}
-            </div>
-            <p className="text-xs text-gray-500 mt-1">
-              Note: Item details cannot be edited. To modify items, create a new purchase order.
-            </p>
-          </div>
-
-          {/* Action Buttons */}
-          <div className="flex justify-end space-x-2 pt-4">
-            <Button
-              type="button"
-              variant="outline"
-              onClick={() => onOpenChange(false)}
-              disabled={updatePurchase.isPending}
-            >
-              Cancel
-            </Button>
-            <Button
-              type="submit"
-              disabled={updatePurchase.isPending}
-            >
-              {updatePurchase.isPending ? "Updating..." : "Update Purchase"}
-            </Button>
-          </div>
-        </form>
-      </DialogContent>
-    </Dialog>
-  )
-}
-
-function RecentPurchases() {
-  const [notifications, setNotifications] = useState<NotificationType[]>([])
-  const [deleteConfirm, setDeleteConfirm] = useState<{ show: boolean; purchaseId: string | null }>({ show: false, purchaseId: null })
-  const [editPurchase, setEditPurchase] = useState<{ show: boolean; purchase: any | null }>({ show: false, purchase: null })
-  const [generatingPdf, setGeneratingPdf] = useState<string | null>(null)
-
-  // Search and pagination state
-  const [searchFilters, setSearchFilters] = useState({
-    vendorId: 'all',
-    startDate: '',
-    endDate: '',
-  })
-  const [currentPage, setCurrentPage] = useState(0)
-  const [sortBy, setSortBy] = useState<'purchaseDate' | 'vendorName' | 'totalCost' | 'createdAt'>('purchaseDate')
-  const [sortOrder, setSortOrder] = useState<'asc' | 'desc'>('desc')
-  const pageSize = 20
-
-  const utils = trpc.useUtils()
-  const { data: purchaseData, isLoading, error, refetch } = trpc.purchase.list.useQuery({
-    vendorId: searchFilters.vendorId !== 'all' ? searchFilters.vendorId : undefined,
-    startDate: searchFilters.startDate ? new Date(searchFilters.startDate) : undefined,
-    endDate: searchFilters.endDate ? new Date(searchFilters.endDate) : undefined,
-    limit: pageSize,
-    offset: currentPage * pageSize,
-    sortBy,
-    sortOrder,
-  })
-
-  // Get vendors for the search filter
-  const { data: vendorData } = trpc.vendor.list.useQuery()
-  const vendors = vendorData?.vendors || []
-
-  // Refetch data when the component mounts (tab becomes active)
-  useEffect(() => {
-    refetch()
-  }, [refetch])
-
-  // Reset page when search filters change
-  useEffect(() => {
-    setCurrentPage(0)
-  }, [searchFilters, sortBy, sortOrder])
-  const deletePurchase = trpc.purchase.delete.useMutation({
-    onSuccess: async () => {
-      // Invalidate and refetch purchase list
-      await utils.purchase.list.invalidate()
-      addNotification('success', 'Purchase Deleted', 'Purchase order has been successfully deleted')
-      setDeleteConfirm({ show: false, purchaseId: null })
-    },
-    onError: (error) => {
-      addNotification('error', 'Delete Failed', error?.message || 'Failed to delete purchase order')
-      console.error('Failed to delete purchase:', error)
-    }
-  })
-
-  // PDF generation mutation
-  const generatePurchaseOrderPdf = trpc.pdfReports.generatePurchaseOrderPdf.useMutation({
-    onSuccess: (result) => {
-      if (result.success && result.data) {
-        const blob = base64ToBlob(result.data, result.contentType)
-        downloadBlob(blob, result.filename)
-        addNotification('success', 'PDF Generated', 'Purchase order PDF has been downloaded')
-      }
-      setGeneratingPdf(null)
-    },
-    onError: (error) => {
-      console.error('Failed to generate PDF:', error)
-      addNotification('error', 'PDF Generation Failed', 'Failed to generate purchase order PDF. Please try again.')
-      setGeneratingPdf(null)
-    }
-  })
-
-  const handleGeneratePdf = (purchaseId: string) => {
-    setGeneratingPdf(purchaseId)
-    generatePurchaseOrderPdf.mutate({ purchaseId })
-  }
-
-  const purchases = purchaseData?.purchases || []
-  const pagination = purchaseData?.pagination || { total: 0, limit: pageSize, offset: 0, hasMore: false }
-
-  const handleSearchChange = (field: string, value: string) => {
-    setSearchFilters(prev => ({ ...prev, [field]: value }))
-  }
-
-  const clearFilters = () => {
-    setSearchFilters({ vendorId: 'all', startDate: '', endDate: '' })
-    setSortBy('purchaseDate')
-    setSortOrder('desc')
-  }
-
-  const totalPages = Math.ceil(pagination.total / pageSize)
-  const canGoPrevious = currentPage > 0
-  const canGoNext = pagination.hasMore
-
-  // Notification helper functions
-  const addNotification = (type: 'success' | 'error', title: string, message: string) => {
-    const id = Date.now()
-    const notification = { id, type, title, message }
-    setNotifications(prev => [...prev, notification])
-
-    // Auto dismiss after 5 seconds
-    setTimeout(() => {
-      setNotifications(prev => prev.filter(n => n.id !== id))
-    }, 5000)
-  }
-
-  const removeNotification = (id: number) => {
-    setNotifications(prev => prev.filter(n => n.id !== id))
-  }
-
-  const handleEditPurchase = (purchaseId: string) => {
-    const purchase = purchases.find(p => p.id === purchaseId)
-    if (purchase) {
-      setEditPurchase({ show: true, purchase })
-    }
-  }
-
-  const handleDeletePurchase = (purchaseId: string) => {
-    setDeleteConfirm({ show: true, purchaseId })
-  }
-
-  const confirmDelete = () => {
-    if (!deleteConfirm.purchaseId) return
-    deletePurchase.mutate({ id: deleteConfirm.purchaseId })
-  }
-
-  return (
-    <>
-      {/* Notifications */}
-      <div className="fixed top-4 right-4 z-50 space-y-2">
-        {notifications.map((notification) => (
-          <div
-            key={notification.id}
-            className={`
-              min-w-80 max-w-md p-4 rounded-lg shadow-lg border
-              ${notification.type === 'success'
-                ? 'bg-green-50 border-green-200 text-green-800'
-                : 'bg-red-50 border-red-200 text-red-800'
-              }
-              transform transition-all duration-300 ease-in-out
-            `}
-          >
-            <div className="flex items-start justify-between">
-              <div className="flex items-start">
-                <div className="flex-shrink-0 mr-3">
-                  {notification.type === 'success' ? (
-                    <CheckCircle className="w-5 h-5 text-green-600" />
-                  ) : (
-                    <XCircle className="w-5 h-5 text-red-600" />
-                  )}
-                </div>
-                <div>
-                  <h4 className="font-medium text-sm">{notification.title}</h4>
-                  <p className="text-sm mt-1 opacity-90">{notification.message}</p>
-                </div>
-              </div>
-              <button
-                onClick={() => removeNotification(notification.id)}
-                className="flex-shrink-0 ml-3 text-gray-400 hover:text-gray-600 transition-colors"
-              >
-                <X className="w-4 h-4" />
-              </button>
-            </div>
-          </div>
-        ))}
-      </div>
-
-      <Card>
-        <CardHeader>
-          <div className="flex items-center justify-between">
-            <div>
-              <CardTitle className="flex items-center gap-2">
-                <Receipt className="w-5 h-5 text-purple-600" />
-                Recent Purchases
-              </CardTitle>
-              <CardDescription>
-                {pagination.total > 0
-                  ? `Showing ${currentPage * pageSize + 1}-${Math.min((currentPage + 1) * pageSize, pagination.total)} of ${pagination.total} purchase orders`
-                  : 'No purchase orders found'
-                }
-              </CardDescription>
-            </div>
-            <div className="flex space-x-2">
-              <Button
-                variant="outline"
-                size="sm"
-                onClick={() => refetch()}
-                disabled={isLoading}
-              >
-                <RefreshCw className={`w-4 h-4 mr-2 ${isLoading ? 'animate-spin' : ''}`} />
-                Refresh
-              </Button>
-              <Button
-                variant="outline"
-                size="sm"
-                onClick={clearFilters}
-                disabled={searchFilters.vendorId === 'all' && !searchFilters.startDate && !searchFilters.endDate}
-              >
-                <X className="w-4 h-4 mr-2" />
-                Clear
-              </Button>
-            </div>
-          </div>
-
-          {/* Search and Filter Controls */}
-          <div className="mt-4 space-y-4">
-            <div className="grid grid-cols-1 md:grid-cols-4 gap-4">
-              {/* Vendor Filter */}
-              <div>
-                <Label htmlFor="vendor-filter">Vendor</Label>
-                <Select
-                  value={searchFilters.vendorId}
-                  onValueChange={(value) => handleSearchChange('vendorId', value)}
-                >
-                  <SelectTrigger>
-                    <SelectValue placeholder="All vendors" />
-                  </SelectTrigger>
-                  <ScrollableSelectContent maxHeight="200px">
-                    <SelectItem value="all">All vendors</SelectItem>
-                    {vendors.map((vendor) => (
-                      <SelectItem key={vendor.id} value={vendor.id}>
-                        {vendor.name}
-                      </SelectItem>
-                    ))}
-                  </ScrollableSelectContent>
-                </Select>
-              </div>
-
-              {/* Start Date Filter */}
-              <div>
-                <Label htmlFor="start-date">Start Date</Label>
-                <Input
-                  id="start-date"
-                  type="date"
-                  value={searchFilters.startDate}
-                  onChange={(e) => handleSearchChange('startDate', e.target.value)}
-                />
-              </div>
-
-              {/* End Date Filter */}
-              <div>
-                <Label htmlFor="end-date">End Date</Label>
-                <Input
-                  id="end-date"
-                  type="date"
-                  value={searchFilters.endDate}
-                  onChange={(e) => handleSearchChange('endDate', e.target.value)}
-                />
-              </div>
-
-              {/* Sort Options */}
-              <div>
-                <Label htmlFor="sort-by">Sort By</Label>
-                <Select
-                  value={`${sortBy}-${sortOrder}`}
-                  onValueChange={(value) => {
-                    const [field, order] = value.split('-') as [typeof sortBy, typeof sortOrder]
-                    setSortBy(field)
-                    setSortOrder(order)
-                  }}
-                >
-                  <SelectTrigger>
-                    <SelectValue />
-                  </SelectTrigger>
-                  <SelectContent>
-                    <SelectItem value="purchaseDate-desc">Date (Newest)</SelectItem>
-                    <SelectItem value="purchaseDate-asc">Date (Oldest)</SelectItem>
-                    <SelectItem value="vendorName-asc">Vendor (A-Z)</SelectItem>
-                    <SelectItem value="vendorName-desc">Vendor (Z-A)</SelectItem>
-                    <SelectItem value="totalCost-desc">Cost (High-Low)</SelectItem>
-                    <SelectItem value="totalCost-asc">Cost (Low-High)</SelectItem>
-                  </SelectContent>
-                </Select>
-              </div>
-            </div>
-          </div>
-        </CardHeader>
-      <CardContent>
-        {/* Desktop Table */}
-        <div className="hidden md:block">
-          <Table>
-            <TableHeader>
-              <TableRow>
-                <TableHead>Vendor</TableHead>
-                <TableHead>Date</TableHead>
-                <TableHead>Items</TableHead>
-                <TableHead>Total</TableHead>
-                <TableHead>Status</TableHead>
-                <TableHead>Actions</TableHead>
-              </TableRow>
-            </TableHeader>
-            <TableBody>
-              {isLoading ? (
-                <TableRow>
-                  <TableCell colSpan={6} className="text-center py-8">
-                    Loading purchases...
-                  </TableCell>
-                </TableRow>
-              ) : error ? (
-                <TableRow>
-                  <TableCell colSpan={6} className="text-center py-8 text-red-600">
-                    Error loading purchases: {error.message}
-                  </TableCell>
-                </TableRow>
-              ) : purchases.length === 0 ? (
-                <TableRow>
-                  <TableCell colSpan={6} className="text-center py-8 text-gray-500">
-                    No purchase orders found
-                  </TableCell>
-                </TableRow>
-              ) : (
-                purchases.map((purchase) => (
-                  <TableRow key={purchase.id}>
-                    <TableCell>{purchase.vendorName || 'Unknown Vendor'}</TableCell>
-                    <TableCell>
-                      {new Date(purchase.purchaseDate).toLocaleDateString('en-US', {
-                        year: 'numeric',
-                        month: '2-digit',
-                        day: '2-digit'
-                      })}
-                    </TableCell>
-                    <TableCell className="max-w-xs truncate">
-                      {purchase.itemsSummary || `${purchase.itemCount} item(s)`}
-                    </TableCell>
-                    <TableCell className="font-semibold text-green-600">
-                      ${purchase.totalCost ? parseFloat(purchase.totalCost.toString()).toFixed(2) : '0.00'}
-                    </TableCell>
-                    <TableCell>
-                      <span className="inline-flex px-2 py-1 text-xs font-medium rounded-full bg-green-100 text-green-800">
-                        Complete
-                      </span>
-                    </TableCell>
-                    <TableCell>
-                      <div className="flex space-x-2">
-                        <Button
-                          variant="outline"
-                          size="sm"
-                          onClick={() => handleGeneratePdf(purchase.id)}
-                          disabled={generatingPdf === purchase.id}
-                          className="text-blue-600 hover:text-blue-700 hover:border-blue-300"
-                          title="Export PDF"
-                        >
-                          {generatingPdf === purchase.id ? (
-                            <RefreshCw className="w-4 h-4 animate-spin" />
-                          ) : (
-                            <Download className="w-4 h-4" />
-                          )}
-                        </Button>
-                        <Button
-                          variant="outline"
-                          size="sm"
-                          onClick={() => handleEditPurchase(purchase.id)}
-                        >
-                          <Edit className="w-4 h-4" />
-                        </Button>
-                        <Button
-                          variant="outline"
-                          size="sm"
-                          onClick={() => handleDeletePurchase(purchase.id)}
-                          className="text-red-600 hover:text-red-700 hover:border-red-300"
-                        >
-                          <Trash2 className="w-4 h-4" />
-                        </Button>
-                      </div>
-                    </TableCell>
-                  </TableRow>
-                ))
-              )}
-            </TableBody>
-          </Table>
+            </CardContent>
+          </Card>
         </div>
 
-        {/* Mobile Cards */}
-        <div className="md:hidden">
-          {isLoading ? (
-            <div className="text-center py-8">
-              <div className="text-gray-500">Loading purchases...</div>
-            </div>
-          ) : error ? (
-            <div className="text-center py-8 text-red-600">
-              Error loading purchases: {error.message}
-            </div>
-          ) : purchases.length === 0 ? (
-            <div className="text-center py-8 text-gray-500">
-              No purchase orders found
-            </div>
-          ) : (
-            <div className="space-y-4">
-              {purchases.map((purchase) => (
-                <Card key={purchase.id} className="border border-gray-200">
-                  <CardContent className="p-4">
-                    <div className="flex items-start justify-between mb-3">
-                      <div className="flex-1">
-                        <h3 className="font-medium text-gray-900">{purchase.vendorName || 'Unknown Vendor'}</h3>
-                        <p className="text-sm text-gray-600">
-                          {new Date(purchase.purchaseDate).toLocaleDateString('en-US', {
-                            year: 'numeric',
-                            month: 'short',
-                            day: 'numeric'
-                          })}
-                        </p>
-                        <span className="inline-flex px-2 py-1 text-xs font-medium rounded-full bg-green-100 text-green-800 mt-1">
-                          Complete
-                        </span>
-                      </div>
-                      <div className="text-right ml-4">
-                        <div className="text-lg font-semibold text-green-600">
-                          ${purchase.totalCost ? parseFloat(purchase.totalCost.toString()).toFixed(2) : '0.00'}
-                        </div>
-                      </div>
-                    </div>
-
-                    <div className="text-sm text-gray-600 mb-3">
-                      <div className="flex items-center">
-                        <span className="font-medium w-16">Items:</span>
-                        <span className="truncate">{purchase.itemsSummary || `${purchase.itemCount} item(s)`}</span>
-                      </div>
-                    </div>
-
-                    <div className="flex space-x-2">
-                      <Button
-                        variant="outline"
-                        size="sm"
-                        onClick={() => handleGeneratePdf(purchase.id)}
-                        disabled={generatingPdf === purchase.id}
-                        className="text-blue-600 hover:text-blue-700 hover:border-blue-300"
-                        title="Export PDF"
-                      >
-                        {generatingPdf === purchase.id ? (
-                          <RefreshCw className="w-4 h-4 animate-spin" />
-                        ) : (
-                          <Download className="w-4 h-4" />
-                        )}
-                      </Button>
-                      <Button
-                        variant="outline"
-                        size="sm"
-                        onClick={() => handleEditPurchase(purchase.id)}
-                        className="flex-1"
-                      >
-                        <Edit className="w-4 h-4 mr-2" />
-                        Edit
-                      </Button>
-                      <Button
-                        variant="outline"
-                        size="sm"
-                        onClick={() => handleDeletePurchase(purchase.id)}
-                        className="text-red-600 hover:text-red-700 hover:border-red-300"
-                      >
-                        <Trash2 className="w-4 h-4" />
-                      </Button>
-                    </div>
-                  </CardContent>
-                </Card>
-              ))}
-            </div>
-          )}
-        </div>
-
-        {/* Pagination Controls */}
-        {pagination.total > 0 && (
-          <div className="mt-6 flex items-center justify-between">
-            <div className="text-sm text-gray-600">
-              Showing {currentPage * pageSize + 1}-{Math.min((currentPage + 1) * pageSize, pagination.total)} of {pagination.total} results
-            </div>
-            <div className="flex items-center space-x-2">
-              <Button
-                variant="outline"
-                size="sm"
-                onClick={() => setCurrentPage(0)}
-                disabled={!canGoPrevious}
-              >
-                <ChevronLeft className="w-4 h-4 mr-1" />
-                First
-              </Button>
-              <Button
-                variant="outline"
-                size="sm"
-                onClick={() => setCurrentPage(currentPage - 1)}
-                disabled={!canGoPrevious}
-              >
-                <ChevronLeft className="w-4 h-4" />
-                Previous
-              </Button>
-              <span className="text-sm text-gray-600 px-2">
-                Page {currentPage + 1} of {totalPages}
-              </span>
-              <Button
-                variant="outline"
-                size="sm"
-                onClick={() => setCurrentPage(currentPage + 1)}
-                disabled={!canGoNext}
-              >
-                Next
-                <ChevronRight className="w-4 h-4" />
-              </Button>
-              <Button
-                variant="outline"
-                size="sm"
-                onClick={() => setCurrentPage(totalPages - 1)}
-                disabled={!canGoNext}
-              >
-                Last
-                <ChevronRight className="w-4 h-4 ml-1" />
-              </Button>
-            </div>
-          </div>
-        )}
-      </CardContent>
-    </Card>
-
-      {/* Delete Confirmation Dialog */}
-      <Dialog open={deleteConfirm.show} onOpenChange={(open) => !open && setDeleteConfirm({ show: false, purchaseId: null })}>
-        <DialogContent className="sm:max-w-md">
-          <DialogHeader>
-            <DialogTitle className="flex items-center gap-2">
-              <Trash2 className="w-5 h-5 text-red-600" />
-              Delete Purchase Order
-            </DialogTitle>
-            <DialogDescription>
-              Are you sure you want to delete this purchase order? This action cannot be undone and will remove all associated data.
-            </DialogDescription>
-          </DialogHeader>
-          <div className="flex justify-end space-x-2 mt-4">
-            <Button
-              variant="outline"
-              onClick={() => setDeleteConfirm({ show: false, purchaseId: null })}
-              disabled={deletePurchase.isPending}
-            >
-              Cancel
-            </Button>
-            <Button
-              variant="destructive"
-              onClick={confirmDelete}
-              disabled={deletePurchase.isPending}
-            >
-              {deletePurchase.isPending ? "Deleting..." : "Delete Purchase"}
-            </Button>
-          </div>
-        </DialogContent>
-      </Dialog>
-
-      {/* Edit Purchase Dialog */}
-      <EditPurchaseDialog
-        open={editPurchase.show}
-        onOpenChange={(open) => !open && setEditPurchase({ show: false, purchase: null })}
-        purchase={editPurchase.purchase}
-        onSuccess={() => {
-          setEditPurchase({ show: false, purchase: null })
-          addNotification('success', 'Purchase Updated', 'Purchase order has been successfully updated')
-        }}
-        onError={(error) => {
-          addNotification('error', 'Update Failed', error || 'Failed to update purchase order')
-        }}
-      />
-    </>
-  )
-}
-
-function VendorVarietiesManagement() {
-  const [selectedVendorId, setSelectedVendorId] = useState<string>("")
-
-  // Get all vendors for selection
-  const { data: vendorsData, isLoading: vendorsLoading } = trpc.vendor.list.useQuery()
-  const vendors = vendorsData?.vendors || []
-
-  return (
-    <Card>
-      <CardHeader>
-        <CardTitle className="flex items-center gap-2">
-          <Apple className="w-5 h-5 text-green-600" />
-          Vendor Variety Management
-        </CardTitle>
-        <CardDescription>
-          Manage which apple varieties each vendor can supply. Add new varieties and link them to vendors.
-        </CardDescription>
-      </CardHeader>
-      <CardContent className="space-y-6">
-        {/* Vendor Selection */}
-        <div>
-          <Label htmlFor="vendor-select">Select Vendor</Label>
-          <Select value={selectedVendorId} onValueChange={setSelectedVendorId}>
-            <SelectTrigger>
-              <SelectValue placeholder="Choose a vendor to manage their varieties..." />
-            </SelectTrigger>
-            <ScrollableSelectContent maxHeight="200px">
-              {vendors?.map((vendor) => (
-                <SelectItem key={vendor.id} value={vendor.id}>
-                  {vendor.name}
-                </SelectItem>
-              ))}
-            </ScrollableSelectContent>
-          </Select>
-        </div>
-
-        {/* Vendor Varieties Panel - reuse existing component */}
-        {selectedVendorId && (
-          <div className="border-t pt-6">
-            <VendorVarietiesPanel
-              vendor={vendors.find(v => v.id === selectedVendorId) || { id: selectedVendorId, name: "Unknown Vendor" }}
-            />
-          </div>
-        )}
-
-        {/* Instructions when no vendor selected */}
-        {!selectedVendorId && (
-          <div className="text-center py-8 text-gray-500">
-            <Apple className="w-12 h-12 mx-auto mb-4 text-gray-300" />
-            <p className="text-lg font-medium">Select a vendor to manage their apple varieties</p>
-            <p className="text-sm">You can add new varieties, link existing ones, or remove varieties from the selected vendor.</p>
-          </div>
-        )}
-      </CardContent>
-    </Card>
-  )
-}
-
-export default function PurchasingPage() {
-  const [activeTab, setActiveTab] = useState<"purchase" | "vendors" | "history" | "vendor-varieties">("purchase")
-  const [preSelectedVendorId, setPreSelectedVendorId] = useState<string | null>(null)
-
-  return (
-    <div className="min-h-screen bg-gray-50">
-      <Navbar />
-      
-      <main className="max-w-7xl mx-auto py-8 px-4 sm:px-6 lg:px-8">
-        <div className="mb-8">
-          <h1 className="text-3xl font-bold text-gray-900">Purchasing</h1>
-          <p className="text-gray-600 mt-1">
-            Manage vendors, create purchase orders, and track apple procurement.
-          </p>
-        </div>
-
-        {/* Tab Navigation */}
-        <div className="flex flex-col sm:flex-row sm:space-x-1 mb-6 sm:mb-8 bg-gray-100 p-1 rounded-lg w-full sm:w-fit">
-          {[
-            { key: "purchase", label: "New Purchase", icon: ShoppingCart },
-            { key: "vendors", label: "Vendors", icon: Building2 },
-            { key: "vendor-varieties", label: "Vendor Varieties", icon: Apple },
-            { key: "history", label: "Purchase History", icon: Receipt },
-          ].map((tab) => {
-            const Icon = tab.icon
-            return (
-              <button
-                key={tab.key}
-                onClick={() => setActiveTab(tab.key as any)}
-                className={`flex items-center justify-center sm:justify-start px-2 sm:px-4 py-2 rounded-md text-sm font-medium transition-colors flex-1 sm:flex-none ${
-                  activeTab === tab.key
-                    ? "bg-white text-gray-900 shadow-sm"
-                    : "text-gray-600 hover:text-gray-900"
-                }`}
-              >
-                <Icon className="w-4 h-4 sm:mr-2" />
-                <span className="hidden sm:inline ml-2 sm:ml-0">{tab.label}</span>
-              </button>
-            )
-          })}
-        </div>
-
-        {/* Tab Content */}
-        <div className="space-y-8">
-          {activeTab === "vendors" && <VendorManagement preSelectedVendorId={preSelectedVendorId} />}
-          {activeTab === "purchase" && <PurchaseFormComponent setPreSelectedVendorId={setPreSelectedVendorId} setActiveTab={setActiveTab} />}
-          {activeTab === "vendor-varieties" && <VendorVarietiesManagement />}
-          {activeTab === "history" && <RecentPurchases />}
-        </div>
-      </main>
-=======
         {/* Main Content with Tabs */}
         <Tabs value={activeTab} onValueChange={setActiveTab} className="space-y-4 lg:space-y-6">
           <TabsList className="grid w-full grid-cols-5 h-auto">
@@ -2784,7 +608,6 @@
           onOpenChange={setIsTransactionModalOpen}
         />
       </div>
->>>>>>> 6fc2d489
     </div>
   )
 }